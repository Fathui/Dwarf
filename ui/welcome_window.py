--- conflicted
+++ resolved
@@ -172,16 +172,8 @@
         self.onUpdateNowClicked.emit()
 
     def showEvent(self, QShowEvent):
-<<<<<<< HEAD
         h_center = self.update_button.parent().rect().center() - self.update_button.rect().center()
         self.update_button.move(self.update_button.parent().width() - self.update_button.width() - 10, h_center.y())
-=======
-        h_center = self.update_button.parent().rect().center(
-        ) - self.update_button.rect().center()
-        self.update_button.move(
-            self.update_button.parent().width() - self.update_button.width() -
-            10, h_center.y())
->>>>>>> 12928371
         return super().showEvent(QShowEvent)
 
 
