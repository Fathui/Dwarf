--- conflicted
+++ resolved
@@ -71,11 +71,7 @@
             'divider': QColor('#666'),
             'line': QColor('#111'),
             'selection_fg': QColor(Qt.white),
-<<<<<<< HEAD
-            'selection_bg': QColor('#8f3130')
-=======
             'selection_bg': QColor('#630000')
->>>>>>> cf939916
         }
 
         self._jump_color = QColor('#39a')
