/**
 Dwarf - Copyright (C) 2019 Giovanni Rocca (iGio90)

 This program is free software: you can redistribute it and/or modify
 it under the terms of the GNU General Public License as published by
 the Free Software Foundation, either version 3 of the License, or
 (at your option) any later version.

 This program is distributed in the hope that it will be useful,
 but WITHOUT ANY WARRANTY; without even the implied warranty of
 MERCHANTABILITY or FITNESS FOR A PARTICULAR PURPOSE.  See the
 GNU General Public License for more details.

 You should have received a copy of the GNU General Public License
 along with this program.  If not, see <https://www.gnu.org/licenses/>
 **/

/**
 * those are meant to be exposed
 */
var BREAK_START = false;
var DEBUG = false;
var SPAWNED = false;

var api = null;
var dwarf = null;
var fs = null;
var javaHelper = null;

// reasons are used to switch hooks type
var REASON_SET_INITIAL_CONTEXT = -1;
// any reason > -1 must have context in otherwise bad things will happens
var REASON_HOOK = 0;
var REASON_WATCHER = 1;
var REASON_HOOK_NATIVE_ONLOAD = 2;
var REASON_STEP = 3;

// const
var MEMORY_ACCESS_READ = 1;
var MEMORY_ACCESS_WRITE = 2;
var MEMORY_ACCESS_EXECUTE = 4;
var MEMORY_WATCH_SINGLESHOT = 8;

function isDefined(value) {
    return (value !== undefined) && (value !== null) && (typeof value !== 'undefined');
}

function isNumber(value) {
    if (isDefined(value)) {
        return (typeof value === "number" && (isNaN(value) === false));
    }
    return false;
}

function isString(value) {
    if (isDefined(value)) {
        return (typeof value === "string");
    }
    return false;
}

function getDwarf() {
    if (dwarf === null) {
        dwarf = new Dwarf();
    }

    return dwarf;
}

// js needleds
Date.prototype.getTwoDigitHour = function () {
    return (this.getHours() < 10) ? '0' + this.getHours() : this.getHours();
};

Date.prototype.getTwoDigitMinute = function () {
    return (this.getMinutes() < 10) ? '0' + this.getMinutes() : this.getMinutes();
};

Date.prototype.getTwoDigitSecond = function () {
    return (this.getSeconds() < 10) ? '0' + this.getSeconds() : this.getSeconds();
};

Date.prototype.getHourMinuteSecond = function () {
    return this.getTwoDigitHour() + ':' + this.getTwoDigitMinute() + ':' + this.getTwoDigitSecond();
};

function Dwarf() {
    this.proc_resumed = false;
    this.hook_contexts = {};
    this.hooks = {};
    this.nativeOnLoads = {};
    this.javaOnLoads = {};
    this.java_handlers = {};
    this.memory_watchers = {};
    this.memory_addresses = [];
<<<<<<< HEAD
=======
    this.stalked_threads = {};
    this.step_info = {};
>>>>>>> a125b5bb

    // setup pc register
    this.procedure_call_register = null;
    if (Process.arch === 'arm' || Process.arch === 'arm64') {
        this.procedure_call_register = 'pc'
    } else if (Process.arch === 'ia32') {
        this.procedure_call_register = 'eip';
    } else if (Process.arch === 'x64') {
        this.procedure_call_register = 'rip';
    }

    this.start = function () {
        getDwarf().initializeApi();

        Process.setExceptionHandler(getDwarf()._handleException);

        if (Process.platform === 'windows') {
            // break proc at main
            if (SPAWNED && BREAK_START) {
                var initialHook = Interceptor.attach(api.findExport('RtlUserThreadStart'), function (args) {
                    var hook = new Hook();
                    if (Process.arch === 'ia32') {
                        hook.nativePtr = this.context.eax;
                    } else if (Process.arch === 'x64') {
                        hook.nativePtr = this.context.rax;
                    }
                    hook.internalHook = true;
                    hook.debugSymbol = DebugSymbol.fromAddress(hook.nativePtr);
                    hook.interceptor = DwarfInterceptor.attach(hook.nativePtr, function () {
                        api.deleteHook(hook.nativePtr);
                    }, {
                        _internal: true
                    });
                    initialHook.detach();
                });
            }

            // windows native onload code
            var module = Process.findModuleByName('kernel32.dll');
            if (module !== null) {
                var symbols = module.enumerateExports();
                var loadliba_ptr = 0;
                var loadlibexa_ptr = 0;
                var loadlibw_ptr = 0;
                var loadlibexw_ptr = 0;

                for (var symbol in symbols) {
                    if (symbols[symbol].name.indexOf('LoadLibraryA') >= 0) {
                        loadliba_ptr = symbols[symbol].address;
                    } else if (symbols[symbol].name.indexOf('LoadLibraryW') >= 0) {
                        loadlibw_ptr = symbols[symbol].address;
                    } else if (symbols[symbol].name.indexOf('LoadLibraryExA') >= 0) {
                        loadlibexa_ptr = symbols[symbol].address;
                    } else if (symbols[symbol].name.indexOf('LoadLibraryExW') >= 0) {
                        loadlibexw_ptr = symbols[symbol].address;
                    }

                    if ((loadliba_ptr > 0) && (loadlibw_ptr > 0) && (loadlibexa_ptr > 0) && (loadlibexw_ptr > 0)) {
                        break;
                    }
                }
                if ((loadliba_ptr > 0) && (loadlibw_ptr > 0) && (loadlibexa_ptr > 0) && (loadlibexw_ptr > 0)) {
                    Interceptor.attach(loadliba_ptr, function (args) {
                        try {
                            var w = Memory.readAnsiString(args[0]);
                            getDwarf()._onHookModuleLoading.apply(this, [w]);
                        } catch (e) {
                            _log_err('Dwarf.start', e);
                        }
                    });
                    Interceptor.attach(loadlibexa_ptr, function (args) {
                        try {
                            var w = Memory.readAnsiString(args[0]);
                            getDwarf()._onHookModuleLoading.apply(this, [w]);
                        } catch (e) {
                            _log_err('Dwarf.start', e);
                        }
                    });
                    Interceptor.attach(loadlibw_ptr, function (args) {
                        try {
                            var w = Memory.readUtf16String(args[0]);
                            getDwarf()._onHookModuleLoading.apply(this, [w]);
                        } catch (e) {
                            _log_err('Dwarf.start', e);
                        }
                    });
                    Interceptor.attach(loadlibexw_ptr, function (args) {
                        try {
                            var w = Memory.readUtf16String(args[0]);
                            getDwarf()._onHookModuleLoading.apply(this, [w]);
                        } catch (e) {
                            _log_err('Dwarf.start', e);
                        }
                    });
                }
            }
        } else if (Java.available) {
            // create the java helper instance
            javaHelper = new JavaHelper();
            // initialize it
            javaHelper._initialize();

            // android native onload code
            if (javaHelper._sdk >= 23) {
                var module = Process.findModuleByName(Process.arch.indexOf('64') >= 0 ? 'linker64' : "linker");
                if (module !== null) {
                    var symb = module.enumerateSymbols();
                    var call_constructors = 0;

                    for (var sym in symb) {
                        if (symb[sym].name.indexOf("call_constructors") >= 0) {
                            call_constructors = symb[sym].address;
                            break;
                        }
                    }

                    if (call_constructors) {
                        function attach_call_constructors() {
                            var intr = Interceptor.attach(call_constructors,  {
                                onEnter: function (args) {
                                    intr.detach();
                                    getDwarf()._onHookModuleLoading.apply(this, [args[4].readUtf8String()]);
                                    attach_call_constructors();
                                }
                            });
                        }

                        attach_call_constructors();
                    }
                }
            } else {
                if (Process.arch === 'ia32') {
                    // this suck hard but it's the best way i can think
                    // working on latest nox emulator 5.1.1
                    var linkerRanges = Process.findModuleByName('linker').enumerateRanges('r-x');
                    for (var i = 0; i < linkerRanges.length; i++) {
                        var range = linkerRanges[i];
                        var res = Memory.scanSync(range.base, range.size, '89 FD C7 44 24 30 00 00 00 00');
                        if (res.length > 0) {
                            Interceptor.attach(res[0].address, function () {
                                if (this.context.ecx.toInt32() !== 0x8) {
                                    return;
                                }

                                try {
                                    var w = Memory.readCString(this.context.esi);
                                    getDwarf()._onHookModuleLoading.apply(this, [w]);
                                } catch (e) {
                                    _log_err('Dwarf.onLoad setup', e);
                                }
                            });
                            break;
                        }
                    }
                }
            }
        }
    };
    
    this.initializeApi = function() {
        api = new DwarfApi();
        fs = new DwarfFs();

        // register all api as global
        Object.getOwnPropertyNames(api).forEach(function (prop) {
            if (prop[0] !== '_') {
                global[prop] = api[prop];
            }
        });

        getDwarf()._onMemoryAccess = function (details) {
            var tid = Process.getCurrentThreadId();
            var watcher = null;
            var operation = details.operation; // 'read' - 'write' - 'execute'
            var fromPtr = details.from;
            var address = details.address;

            // watchers
            if (Object.keys(getDwarf().memory_watchers).length > 0) {
                watcher = getDwarf().memory_watchers[address];
                if (typeof watcher !== 'undefined') {
                    var returnval = { 'memory': { 'operation': operation, 'address': address } };
                    if ((watcher.flags & MEMORY_ACCESS_READ) && (operation === 'read')) {
                        MemoryAccessMonitor.disable();
                        loggedSend('watcher:::' + JSON.stringify(returnval) + ':::' + tid);
                    } else if ((watcher.flags & MEMORY_ACCESS_WRITE) && (operation === 'write')) {
                        MemoryAccessMonitor.disable();
                        loggedSend('watcher:::' + JSON.stringify(returnval) + ':::' + tid);
                    } else if ((watcher.flags & MEMORY_ACCESS_EXECUTE) && (operation === 'execute')) {
                        MemoryAccessMonitor.disable();
                        loggedSend('watcher:::' + JSON.stringify(returnval) + ':::' + tid);
                    } else {
                        watcher = null;
                    }
                } else {
                    watcher = null;
                }
            }
            if (watcher !== null) {
                var hook = new Hook();
                hook.nativePtr = fromPtr;
                hook.interceptor = Interceptor.attach(fromPtr, function () {
                    getDwarf()._onHook(REASON_WATCHER, hook.nativePtr, this.context, hook, null);
                    if (!(watcher.flags & MEMORY_WATCH_SINGLESHOT)) {
                        MemoryAccessMonitor.enable(this.memory_addresses, { onAccess: getDwarf()._onMemoryAccess });
                    }
                    hook.interceptor.detach();
                });
            }
            return watcher !== null;
        };

        getDwarf()._stalkerCallout = function(context) {
            const tid = Process.getCurrentThreadId();
            const stepInfo = getDwarf().step_info[tid];

            if (!isDefined(stepInfo) || stepInfo.terminated) {
                return;
            }

            if (DEBUG) {
                const insn = Instruction.parse(context.pc);
                _log('[' + tid + '] step: ' + 'running callout', insn.address, insn.toString());
            }

            var pc = context.pc;
            const insn = Instruction.parse(pc);

            if (!stepInfo.didFistJumpOut) {
                pc = stepInfo.initialContextAddress;

                const lastInt = parseInt(stepInfo.lastContextAddress);
                if (lastInt > 0) {
                    const pcInt = parseInt(context.pc);

                    if (pcInt < lastInt || pcInt > lastInt + insn.size) {
                        pc = context.pc;
                        stepInfo.didFistJumpOut = true;
                    }
                }
            }

            var shouldBreak = false;

            if (stepInfo.currentMode !== null &&
                stepInfo.lastContextAddress !== null &&
                stepInfo.lastCallJumpInstruction !== null) {
                if (DEBUG) {
                    _log('[' + tid + '] step: ' + 'using mode ->', stepInfo.currentMode);
                }
                // call and jumps doesn't receive callout
                const isAddressBeforeJumpOrCall = parseInt(context.pc) === parseInt(
                    stepInfo.lastBlockInstruction.address);

                if (isAddressBeforeJumpOrCall) {
                    if (stepInfo.currentMode === 'call') {
                        if (stepInfo.lastCallJumpInstruction.groups.indexOf('call') >= 0) {
                            shouldBreak = true;
                        }
                    } else  if (stepInfo.currentMode === 'block') {
                        if (stepInfo.lastCallJumpInstruction.groups.indexOf('jump') >= 0) {
                            shouldBreak = true;
                        }
                    }
                }
            } else {
                shouldBreak = true;
            }

            if (shouldBreak) {
                stepInfo.context = context;
                stepInfo.lastContextAddress = context.pc;

                const hook = new Hook();
                hook.nativePtr = pc;
                hook.internalHook = true;
                hook.showDetails = false;
                getDwarf()._onHook(REASON_STEP, pc, stepInfo.context, hook, null);

                if (DEBUG) {
                    _log('[' + tid + '] callOut: ' + 'post onHook');
                }
            }

            if (!stepInfo.didFistJumpOut) {
                stepInfo.initialContextAddress = stepInfo.initialContextAddress.add(insn.size);
            }
        };

        getDwarf()._handleException = function (exception) {
            if (DEBUG) {
                var dontLog = false;
                if (Process.platform === 'windows') {
                    // hide SetThreadName - https://github.com/frida/glib/blob/master/glib/gthread-win32.c#L579
                    if (ptr(exception['context']['eax']).readInt() === 0x406d1388) {
                        dontLog = true;
                    }
                }
                if(!dontLog) {
                    _log('[' + Process.getCurrentThreadId() + '] exception handler: ' + JSON.stringify(exception));
                }
            }
            var tid = Process.getCurrentThreadId();
            var watcher = null;

            if (exception['type'] === 'illegal-instruction') {
                // Stalker on windows was throwing this when cpu doesnt support avx2 instruction set
                // https://github.com/frida/frida-gum/issues/326
                // TODO: Stalker.unfollow(???)
                return true;
            }

            if (Process.platform === 'windows') {
                if (exception['type'] === 'access-violation') {
                    return true;
                }
            }

            // watchers
            if (Object.keys(getDwarf().memory_watchers).length > 0) {
                // make sure it's access violation
                if (exception['type'] === 'access-violation') {
                    watcher = getDwarf().memory_watchers[exception['memory']['address']];
                    if (typeof watcher !== 'undefined') {
                        if (typeof exception['memory']['operation'] !== 'undefined') {
                            var operation = exception['memory']['operation'];
                            if ((watcher.flags & MEMORY_ACCESS_READ) && (operation === 'read')) {
                                watcher.restore();
                                loggedSend('watcher:::' + JSON.stringify(exception) + ':::' + tid);
                            } else if ((watcher.flags & MEMORY_ACCESS_WRITE) && (operation === 'write')) {
                                watcher.restore();
                                loggedSend('watcher:::' + JSON.stringify(exception) + ':::' + tid);
                            } else if ((watcher.flags & MEMORY_ACCESS_EXECUTE) && (operation === 'execute')) {
                                watcher.restore();
                                loggedSend('watcher:::' + JSON.stringify(exception) + ':::' + tid);
                            } else {
                                watcher = null;
                            }
                        } else {
                            watcher.restore();
                            loggedSend('watcher:::' + JSON.stringify(exception) + ':::' + tid);
                        }
                    } else {
                        watcher = null;
                    }
                }
            }

            if (watcher !== null) {
                getDwarf()._onHook(REASON_WATCHER, hook.nativePtr, this.context, null, null);
                if (!(watcher.flags & MEMORY_WATCH_SINGLESHOT)) {
                    watcher.watch();
                }
            }
            return watcher !== null;
        };

        getDwarf()._ba2hex = function (b) {
            var uint8arr = new Uint8Array(b);
            if (!uint8arr) {
                return '';
            }
            var hexStr = '';
            for (var i = 0; i < uint8arr.length; i++) {
                var hex = (uint8arr[i] & 0xff).toString(16);
                hex = (hex.length === 1) ? '0' + hex : hex;
                hexStr += hex;
            }
            return hexStr;
        };

        getDwarf()._hex2a = function (hex) {
            for (var bytes = [], c = 0; c < hex.length; c += 2)
                bytes.push(parseInt(hex.substr(c, 2), 16));
            return bytes;
        };

        getDwarf()._dethumbify = function (pt) {
            pt = ptr(pt);
            if (Process.arch.indexOf('arm') !== -1) {
                if (parseInt(pt) & 1 === 1) {
                    pt = pt.sub(1);
                }
            }
            return pt;
        };

        getDwarf()._uniqueBy = function (array, key) {
            var seen = {};
            return array.filter(function (item) {
                var k = key(item);
                return seen.hasOwnProperty(k) ? false : (seen[k] = true);
            });
        };

        getDwarf()._stopStep = function (tid) {
            const stepInfo = getDwarf().step_info[tid];
            if (isDefined(stepInfo)) {
                if (isDefined(stepInfo.hookBackup)) {
                    if (DEBUG) {
                        _log('[' + tid + '] step: '  + 're-attaching hook backup at: ' +
                            stepInfo.hookBackup.nativePtr);
                    }

                    const hook = new Hook().clone(stepInfo.hookBackup);
                    getDwarf().hooks[hook.nativePtr] = hook;
                    DwarfInterceptor.attach(hook);
                }

                if (DEBUG) {
                    _log('[' + tid + '] stopStep: '  + 'unfollowing tid');
                }

                Stalker.flush();
                Stalker.unfollow(tid);
                Stalker.garbageCollect();

                delete getDwarf().step_info[stepInfo.tid];
            }
        };

        getDwarf()._loopApi = function (that) {
            const tid = Process.getCurrentThreadId();

            if (DEBUG) {
                _log('[' + tid + '] looping api');
            }

            var op = recv('' + tid, function (payload) {});
            op.wait();

            const hook_context = that['hook_context'];

            if (typeof hook_context !== 'undefined') {
                while (hook_context.api_queue.length === 0) {
                    if (DEBUG) {
                        _log('[' + tid + '] waiting api queue to be populated');
                    }
                    Thread.sleep(0.2);
                }

                var release = false;

                while (hook_context.api_queue.length > 0) {
                    var hook_api = hook_context.api_queue.shift();
                    if (DEBUG) {
                        _log('[' + tid + '] executing ' + hook_api.api_funct);
                    }
                    try {
                        if (isDefined(api[hook_api.api_funct])) {
                            hook_api.result = api[hook_api.api_funct].apply(that, hook_api.args);
                        } else {
                            hook_api.result = '';
                        }
                    } catch (e) {
                        hook_api.result = null;
                        if (DEBUG) {
                            _log('[' + tid + '] error executing ' +
                                hook_api.api_funct + ':\n' + e);
                        }
                    }
                    hook_api.consumed = true;

                    if (hook_api.api_funct === 'step') {
                        release = true;
                        break
                    } else if (hook_api.api_funct === 'release') {
                        const stepInfo = getDwarf().step_info[tid];
                        if (isDefined(stepInfo)) {
                            stepInfo.terminated = true;
                        }

                        release = true;
                        break;
                    }
                }

                if (!release) {
                    getDwarf()._loopApi(that);
                }
            }
        };

        getDwarf()._onHook = function (reason, p, context, hook, java_handle) {
            const tid = Process.getCurrentThreadId();

            if (DEBUG) {
                _log('[' + tid + '] onHook ' + p + ' - reason: ' + reason);
            }

            var that = {};
            var shouldSleep = true;
            var proxiedContext = null;

            if (context !== null) {
                proxiedContext = new Proxy(context, {
                    get: function (object, prop) {
                        return object[prop];
                    },
                    set: function (object, prop, value) {
                        if (DEBUG) {
                            _log('[' + tid + '] setting context ' + prop + ': ' + value);
                        }
                        send('set_context_value:::' + prop + ':::' + value);
                        object[prop] = value;
                        return true;
                    }
                });
            }
            that['context'] = proxiedContext;
            that['handle'] = java_handle;

            if (hook !== null) {
                if (hook.condition !== null) {
                    try {
                        //todo: check here 'this' is dwarf() and has no context prop
                        this.context = that['context'];
                        var res = eval(hook.condition);
                        if (res !== null && typeof (res) === 'boolean') {
                            if (!res) {
                                return null;
                            }
                        }
                    } catch (e) {
                        _log_err('_onHook', e);
                    }
                }

                // we want to run the logic only in onload hooks, normal hooks already handle logic in Interceptor impl
                if (hook.onLoadHook && hook.logic !== null && typeof hook.logic !== 'undefined') {
                    try {
                        var logic = null;
                        if (typeof hook.logic === 'string') {
                            logic = new Function(hook.logic);
                        } else if (typeof hook.logic === 'function') {
                            logic = hook.logic;
                        }
                        if (logic !== null) {
                            var ret = logic.apply(that, []);
                            if (typeof ret !== 'undefined') {
                                shouldSleep = ret !== -1;
                            }
                        }
                    } catch (e) {
                        _log_err('_onHook', e);
                    }
                }
            }

            if (DEBUG) {
                _log('[' + tid + '] onHook ' + p + ' - pre-sleep: ' + shouldSleep);
            }

            if (shouldSleep) {
                if (DEBUG) {
                    _log('[' + tid + '] onHook ' + p + ' - dispatching context info');
                }

                getDwarf()._sendInfos(reason, p, context, hook);

                if (DEBUG) {
                    _log('[' + tid + '] onHook ' + p + ' - creating dwarf context');
                }

                if (DEBUG) {
                    _log('[' + tid + '] onHook ' + p + ' - sleeping context. goodnight!');
                }

                // we detach native interceptors to fix the function bytes
                // re-attach later
                var key = null;
                if (hook !== null && hook.interceptor !== null) {
                    key = hook.nativePtr;
                    hook.interceptor.detach();
                    wrappedInterceptor.flush();
                }

                var hc = new HookContext(tid);
                hc.context = context;
                hc.java_handle = java_handle;
                that['hook_context'] = hc;
                getDwarf().hook_contexts[hc.tid] = hc;

                getDwarf()._loopApi(that);

                if (isDefined(key) && isDefined(getDwarf().hooks[key])) {
                    if (DEBUG) {
                        _log('[' + tid + '] attaching back hook at: ' + key);
                    }
                    DwarfInterceptor.attach(hook);
                }

                if (DEBUG) {
                    _log('[' + tid + '] HookContext has been released');
                }

                loggedSend('release:::' + tid + ':::' + reason);
                delete getDwarf().hook_contexts[hc.tid];
            }

            //todo: check here 'this' is dwarf() and has no context prop
            return this.context;
        };

        getDwarf()._sendInfos = function (reason, p, ctx, hook) {
            var tid;
            if (p === null && ctx === null) {
                tid = Process.id;
            } else {
                tid = Process.getCurrentThreadId();
            }

            var data = {
                "tid": tid,
                "reason": reason
            };

            if (reason === REASON_HOOK_NATIVE_ONLOAD) {
                data['module'] = hook.module;
                data['moduleBase'] = hook.moduleBase;
                data['moduleEntry'] = hook.moduleEntry;
            }

            var bt = null;
            const showDetails = isDefined(hook) && hook.showDetails;

            if (ctx !== null) {
                if (DEBUG) {
                    _log('[' + tid + '] sendInfos - preparing infos for valid context');
                }

                data['context'] = ctx;
                var pc = this.procedure_call_register;
                if (typeof ctx[pc] !== 'undefined') {
                    var symb = null;
                    if (showDetails) {
                        try {
                            symb = DebugSymbol.fromAddress(ctx[pc]);
                        } catch (e) {
                            _log_err('_sendInfos', e);
                        }

                        if (DEBUG) {
                            _log('[' + tid + '] sendInfos - preparing native backtrace');
                        }

                        if (hook.showDetails) {
                            data['backtrace'] = { 'bt': api.nativeBacktrace(ctx), 'type': 'native' };
                        }
                    }

                    data['ptr'] = p;
                    data['is_java'] = false;

                    if (DEBUG) {
                        _log('[' + tid + '] sendInfos - preparing context registers');
                    }

                    var newCtx = {};

                    for (var reg in ctx) {
                        var val = ctx[reg];
                        var isValidPtr = false;
                        var ts = api.getAddressTs(val);
                        isValidPtr = ts[0] > 0;
                        newCtx[reg] = {
                            'value': val,
                            'isValidPointer': isValidPtr,
                            'telescope': ts
                        };
                        if (reg === pc) {
                            if (symb !== null) {
                                newCtx[reg]['symbol'] = symb;
                            }
                            try {
                                var inst = Instruction.parse(val);
                                newCtx[reg]['instruction'] = {
                                    'size': inst.size,
                                    'groups': inst.groups,
                                    'thumb': inst.groups.indexOf('thumb') >= 0 ||
                                        inst.groups.indexOf('thumb2') >= 0
                                };
                            } catch (e) {
                                _log_err('_sendInfos', e);
                            }
                        }
                    }

                    data['context'] = newCtx;
                } else {
                    // java hook
                    data['is_java'] = true;
                    data['ptr'] = p;
                    if (DEBUG) {
                        _log('[' + tid + '] sendInfos - preparing java backtrace');
                    }
                    bt = { 'bt': api.javaBacktrace(), 'type': 'java' };
                    data['backtrace'] = bt;
                }
            } else {
                data['arch'] = Process.arch;
                data['platform'] = Process.platform;
                data['java'] = Java.available;
                data['pid'] = Process.id;
                data['pointerSize'] = Process.pointerSize;
                //data['modules'] = api.enumerateModules();
                //data['ranges'] = Process.enumerateRanges('---');
            }

            if (DEBUG) {
                _log('[' + tid + '] sendInfos - dispatching infos');
            }

            loggedSend('set_context:::' + JSON.stringify(data));
        };

        getDwarf()._onHookModuleLoading = function (moduleName) {
            var m = Process.findModuleByName(moduleName);
            if (m === null) {
                m = {'name': moduleName, 'base': '0x0', 'size': 0, 'path':'', 'imports': [], 'exports': [], 'symbols':[]};
            } else {
                m = api.enumerateModuleInfo(m);
            }
            var tid = Process.getCurrentThreadId();
            loggedSend('native_on_load_module_loading:::' + tid + ':::' + JSON.stringify(m));
            for (var s in getDwarf().nativeOnLoads) {
                if (moduleName.indexOf(s) >= 0) {
                    var hook = getDwarf().nativeOnLoads[s];
                    hook.moduleBase = ptr(m['base']);
                    hook.moduleEntry = m['entry'];
                    if (typeof hook !== 'undefined') {
                        loggedSend("native_on_load_callback:::" + tid + ':::' + JSON.stringify(hook));
                        getDwarf().hooks[hook.moduleBase] = hook;
                        getDwarf()._onHook(REASON_HOOK_NATIVE_ONLOAD, this.context.pc, this.context, hook, null);
                    }
                }
            }

        };
    }
}

function DwarfApi() {
    this._detach = function () {
        for (var h in getDwarf().hooks) {
            var hook = getDwarf().hooks[h];
            if (hook.interceptor !== null) {
                hook.interceptor.detach();
            }
        }
        Interceptor.detachAll();
        api.releaseFromJs(0)
        // wait all contexts to be released
    };

    this._internalMemoryScan = function (start, size, pattern) {
        if (size > 4096) {
            // scan in chunks of 4096
            var _start = parseInt(start);
            var end = _start + size;
            var result = [];
            var _break = false;
            while (true) {
                var s = 4096;
                if (_start + s > end) {
                    s = end - _start;
                    _break = true;
                }
                result = result.concat(Memory.scanSync(start, s, pattern));
                if (_break || result.length >= 100) {
                    break;
                }
                start = start.add(size);
                _start += s;
            }
            return result;
        } else {
            return Memory.scanSync(start, size, pattern);
        }
    };

    this.addWatcher = function (pt, flags) {
        pt = ptr(pt);
        // default '--?'
        if (typeof flags === 'undefined') {
            flags = (MEMORY_ACCESS_READ | MEMORY_ACCESS_WRITE);
        }

        if (Process.platform === 'windows') {
            if (typeof getDwarf().memory_watchers[pt] === 'undefined') {
                var range = Process.findRangeByAddress(pt);
                if (range === null) {
                    return;
                }

                const watcher = new MemoryWatcher(pt, range.protection, flags);
                getDwarf().memory_watchers[pt] = watcher;
                getDwarf().memory_addresses.push({ 'base': pt, 'size': 1 });
                loggedSend('watcher_added:::' + pt + ':::' + flags + ':::' + JSON.stringify(watcher.debugSymbol));
            }
            MemoryAccessMonitor.enable(getDwarf().memory_addresses, { onAccess: getDwarf()._onMemoryAccess });
            return;
        }

        if (typeof getDwarf().memory_watchers[pt] === 'undefined') {
            var range = Process.findRangeByAddress(pt);
            if (range === null) {
                return;
            }

            const watcher = new MemoryWatcher(pt, range.protection, flags);
            getDwarf().memory_watchers[pt] = watcher;
            loggedSend('watcher_added:::' + pt + ':::' + flags + ':::' + JSON.stringify(watcher.debugSymbol));
        }
        getDwarf().memory_watchers[pt].watch();
    };

    this.deleteHook = function (key) {
        if (typeof key === 'number') {
            key = getDwarf()._dethumbify(key);
        } else if (typeof key === 'string' && key.startsWith('0x')) {
            key = getDwarf()._dethumbify(key);
        } else if (key.constructor.name === 'NativePointer') {
            key = getDwarf()._dethumbify(key);
        }

        var hook = getDwarf().hooks[key];

        if (typeof hook === 'undefined') {
            if (typeof getDwarf().nativeOnLoads[key] !== 'undefined') {
                loggedSend('hook_deleted:::native_on_load:::' + key);
                delete getDwarf().nativeOnLoads[key];
            } else if (typeof getDwarf().javaOnLoads[key] !== 'undefined') {
                loggedSend('hook_deleted:::java_on_load:::' + key);
                delete getDwarf().javaOnLoads[key];
            } else {
                _log('undefined hook with key: ' + key);
            }
            return;
        }

        if (hook.interceptor !== null) {
            hook.interceptor.detach();
            delete getDwarf().hooks[key];
            loggedSend('hook_deleted:::native:::' + key);
        } else if (hook.javaClassMethod !== null) {
            api.hookJavaConstructor(hook.javaClassMethod, null, true);
            api.hookJavaMethod(hook.javaClassMethod, null, true);
            delete getDwarf().hooks[key];
            loggedSend('hook_deleted:::java:::' + key);
        }
    };

    this.enumerateExports = function (module) {
        if (typeof module !== 'object') {
            module = api.findModule(module);
        }
        if (module !== null) {
            return module.enumerateExports();
        }
        return {};
    };

    this.enumerateImports = function (module) {
        if (typeof module !== 'object') {
            module = api.findModule(module);
        }
        if (module !== null) {
            return module.enumerateImports();
        }
        return {};
    };

    this.enumerateJavaClasses = function (useCache) {
        useCache = useCache | false;

        if (useCache && javaHelper !== null && javaHelper._java_classes.length > 0) {
            loggedSend('enumerate_java_classes_start:::');
            for (var i = 0; i < javaHelper._java_classes.length; i++) {
                send('enumerate_java_classes_match:::' + javaHelper._java_classes[i]);
            }
            send('enumerate_java_classes_complete:::');
        } else {
            // invalidate cache
            if (javaHelper !== null) {
                javaHelper._java_classes = [];
            }

            Java.performNow(function () {
                loggedSend('enumerate_java_classes_start:::');
                try {
                    Java.enumerateLoadedClasses({
                        onMatch: function (className) {
                            if (javaHelper !== null) {
                                javaHelper._java_classes.push(className);
                            }
                            send('enumerate_java_classes_match:::' + className);
                        },
                        onComplete: function () {
                            send('enumerate_java_classes_complete:::');
                        }
                    });
                } catch (e) {
                    _log_err('enumerateJavaClasses', e);
                    loggedSend('enumerate_java_classes_complete:::');
                }
            });
        }
    };

    this.enumerateJavaMethods = function (className) {
        if (Java.available) {
            Java.performNow(function () {
                // 0xdea code -> https://github.com/0xdea/frida-scripts/blob/master/raptor_frida_android_trace.js
                var clazz = Java.use(className);
                var methods = clazz.class.getDeclaredMethods();
                clazz.$dispose();

                var parsedMethods = [];
                methods.forEach(function (method) {
                    parsedMethods.push(method.toString().replace(className + ".",
                        "TOKEN").match(/\sTOKEN(.*)\(/)[1]);
                });
                var result = getDwarf()._uniqueBy(parsedMethods, JSON.stringify);
                loggedSend('enumerate_java_methods_complete:::' + className + ':::' +
                    JSON.stringify(result));
            });
        }
    };

    this.enumerateModules = function () {
        var modules = Process.enumerateModules();
        for (var i = 0; i < modules.length; i++) {
            // skip ntdll on windoof (access_violation)
            if (Process.platform === 'windows') {
                if (modules[i].name === 'ntdll.dll') {
                    continue;
                }
            } else if (Process.platform === 'linux') {
                if (javaHelper !== null) {
                    if (javaHelper._sdk <= 23) {
                        if (modules[i].name === 'app_process') {
                            continue;
                        }
                    }
                }
            }

            modules[i] = api.enumerateModuleInfo(modules[i]);
        }
        return modules;
    };

    this.enumerateModuleInfo = function (m) {
        try {
            m.imports = api.enumerateImports(m);
            m.exports = api.enumerateExports(m);
            m.symbols = api.enumerateSymbols(m);
        } catch(e) {}

        m.entry = null;
        var header = m.base.readByteArray(4);
        if (header[0] !== 0x7f && header[1] !== 0x45 && header[2] !== 0x4c && header[3] !== 0x46) {
            // Elf
            m.entry = m.base.add(24).readPointer();
        }

        return m;
    };

    this.enumerateRanges = function () {
        return Process.enumerateRanges('---');
    };

    this.enumerateSymbols = function (module) {
        if (typeof module !== 'object') {
            module = api.findModule(module);
        }
        if (module !== null) {
            return module.enumerateSymbols();
        }
        return {};
    };

    this.evaluate = function (w, nolog) {
        if (typeof nolog !== 'boolean') {
            nolog = false;
        }
        try {
            var Interceptor = DwarfInterceptor;
            var Thread = DwarfThread;
            var res = eval(w);
            if (!nolog && typeof res !== 'undefined') {
                console.log(res);
            }
            return res;
        } catch (e) {
            _log_err('evaluate', e);
            return '';
        }
    };

    this.evaluateFunction = function (w) {
        try {
            var fn = new Function('Interceptor', 'Thread', w);
            return fn.apply(this, [DwarfInterceptor, DwarfThread]);
        } catch (e) {
            _log_err('evaluateFunction', e);
            return '';
        }
    };

    this.evaluatePtr = function (w) {
        try {
            return ptr(eval(w));
        } catch (e) {
            _log_err('evaluatePtr', e);
            return ptr(0);
        }
    };

    this.findExport = function (name, module) {
        if (typeof module === 'undefined') {
            module = null;
        }
        return Module.findExportByName(module, name);
    };

    this.findModule = function (module) {
        if (isString(module)) {
            var _module = Process.findModuleByName(module);
            if(isDefined(_module)) {
                return _module;
            } else {
                // do wildcard search
                if(module.indexOf('*') !== -1) {
                    var modules = Process.enumerateModules();
                    var searchName = module.toLowerCase();
                    searchName = searchName.split('*')[0];
                    for(var i = 0; i < modules.length; i++) {
                        // remove non matching
                        if(modules[i].name.toLowerCase().indexOf(searchName) === -1) {
                            modules.splice(i, 1);
                            i--;
                        }
                    }
                    if(modules.length == 1) {
                        return modules[0];
                    } else {
                        return JSON.stringify(modules);
                    }
                }
            }
        } else {
            var _module = {};
            _module = Process.findModuleByAddress(ptr(module));
            if(!isDefined(_module)) {
                _module = {};
            }
            return _module;
        }
        return {};
    };

    this.findSymbol = function (pattern) {
        return DebugSymbol.findFunctionsMatching(pattern);
    };

    this.getAddressTs = function (p) {
        var _ptr = ptr(p);
        var _range = Process.findRangeByAddress(_ptr);
        if (isDefined(_range)) {
            if (_range.protection.indexOf('r') !== -1) {
                try {
                    var s = api.readString(_ptr);
                    if (s !== "") {
                        return [0, s];
                    }
                } catch (e) { }
                try {
                    var ptrVal = Memory.readPointer(_ptr);
                    return [1, ptrVal];
                } catch(e) {
                }
                return [2, p];
            }
        }
        return [-1, p];
    };

    this.getInstruction = function (address) {
        try {
            var instruction = Instruction.parse(ptr(address));
            return JSON.stringify({
                'string': instruction.toString()
            });
        } catch (e) {
            _log_err('getInstruction', e);
        }
        return null;
    };

    this.getRange = function (pt) {
        try {
            pt = ptr(pt);
            if (pt === null || parseInt(pt) === 0) {
                return [];
            }
            var ret = Process.findRangeByAddress(pt);
            if (ret == null) {
                return [];
            }
            return ret;
        } catch (e) {
            _log_err('getRange', e);
            return [];
        }
    };

    this.getSymbolByAddress = function (pt) {
        try {
            pt = ptr(pt);
            return DebugSymbol.fromAddress(pt);
        } catch (e) {
            _log_err('getSymbolByAddress', e);
            return {};
        }
    };

    this.getDebugSymbols = function (ptrs) {
        var symbols = [];
        if(isDefined(ptrs)) {
            try {
                ptrs = JSON.parse(ptrs);
            } catch(e) {
                _log_err('getDebugSymbols', e);
                return symbols;
            }
            for(var i = 0; i < ptrs.length; i++) {
                symbols.push(api.getSymbolByAddress(ptrs[i]));
            }
        }
        return symbols;
    };

    this.hookAllJavaMethods = function (className) {
        if (!Java.available) {
            return false;
        }

        Java.performNow(function () {
            var clazz = Java.use(className);
            var methods = clazz.class.getDeclaredMethods();

            var parsedMethods = [];
            methods.forEach(function (method) {
                parsedMethods.push(method.toString().replace(className + ".",
                    "TOKEN").match(/\sTOKEN(.*)\(/)[1]);
            });
            var result = getDwarf()._uniqueBy(parsedMethods, JSON.stringify);
            result.forEach(function (method) {
                api.hookJavaMethod(className + '.' + method);
            });
            clazz.$dispose();
        });
    };

    this.hookJava = function (what, impl) {
        if (isDefined(what)) {
            api.hookJavaMethod(what, impl);
        }
    };

    this.hookJavaConstructor = function (className, implementation, restore) {
        if (!Java.available) {
            return;
        }
        if(isDefined(className)) {
            restore = typeof restore === 'undefined' ? false : restore;
            javaHelper.hook(className, '$init', true, implementation, restore, false);
        }
    };

    this.hookJavaMethod = function (targetClassMethod, implementation, restore) {
        if (!Java.available) {
            return false;
        }
        if(isDefined(targetClassMethod)) {
            restore = typeof restore === 'undefined' ? false : restore;
            var delim = targetClassMethod.lastIndexOf(".");
            if (delim === -1) return;

            var targetClass = targetClassMethod.slice(0, delim);
            var targetMethod = targetClassMethod.slice(delim + 1, targetClassMethod.length);
            javaHelper.hook(targetClass, targetMethod, true, implementation, restore, false);
        }
    };

    this.hookJavaOnLoad = function (clazz, logic) {
        if (isDefined(clazz)) {
            if (getDwarf().javaOnLoads[clazz] === null || typeof (getDwarf().javaOnLoads[clazz]) === 'undefined') {
                var hook = new Hook();
                hook.onLoadHook = true;
                hook.javaClassMethod = clazz;
                if (typeof logic !== 'undefined') {
                    hook.logic = logic;
                }
                getDwarf().javaOnLoads[clazz] = hook;
                loggedSend('hook_java_on_load_callback:::' + clazz);
            }
        }
    };

    this.hookNative = function (what, logic, options) {
        if (isDefined(what)) {
            DwarfInterceptor.attach(what, logic, options);
        }
    };

    this.hookNativeOnLoad = function (moduleName, logic) {
        if (isString(moduleName)) {
            if (getDwarf().nativeOnLoads[moduleName] === null ||
                typeof (getDwarf().nativeOnLoads[moduleName]) === 'undefined') {
                var hook = new Hook();
                hook.onLoadHook = true;
                hook.module = moduleName;
                if (typeof logic !== 'undefined') {
                    hook.logic = logic;
                }
                getDwarf().nativeOnLoads[moduleName] = hook;
                loggedSend('hook_native_on_load_callback:::' + moduleName);
            }
        }
    };

    this.injectBlob = function (name, blob) {
        // arm syscall memfd_create
        var sys_num = 385;
        if (Process.arch === 'ia32') {
            sys_num = 356;
        } else if (Process.arch === 'x64') {
            sys_num = 319;
        }

        var syscall_ptr = api.findExport('syscall');
        var write_ptr = api.findExport('write');
        var dlopen_ptr = api.findExport('dlopen');

        if (syscall_ptr !== null && !syscall_ptr.isNull()) {
            var syscall = new NativeFunction(syscall_ptr, 'int', ['int', 'pointer', 'int']);
            if (write_ptr !== null && !write_ptr.isNull()) {
                var write = new NativeFunction(write_ptr, 'int', ['int', 'pointer', 'int']);
                if (dlopen_ptr !== null && !dlopen_ptr.isNull()) {
                    var dlopen = new NativeFunction(dlopen_ptr, 'int', ['pointer', 'int']);

                    var m = fs.allocateRw(128);
                    Memory.writeUtf8String(m, name);
                    var fd = syscall(sys_num, m, 0);
                    if (fd > 0) {
                        blob = getDwarf()._hex2a(blob);
                        var blob_space = Memory.alloc(blob.length);
                        Memory.protect(blob_space, blob.length, 'rwx');
                        Memory.writeByteArray(blob_space, blob);
                        write(fd, blob_space, blob.length);
                        Memory.writeUtf8String(m, '/proc/' + Process.id + '/fd/' + fd);
                        return dlopen(m, 1);
                    } else {
                        return -4;
                    }
                } else {
                    return -3;
                }
            } else {
                return -2;
            }
        } else {
            return -1;
        }
    };

    this.isAddressWatched = function (pt) {
        var watcher = getDwarf().memory_watchers[ptr(pt)];
        return isDefined(watcher);
    };

    this.isPrintable = function (char) {
        try {
            var isprint_ptr = api.findExport('isprint');
            if (isDefined(isprint_ptr)) {
                var isprint_fn = new NativeFunction(isprint_ptr, 'int', ['int']);
                if (isDefined(isprint_fn)) {
                    return isprint_fn(char);
                }
            }
            else {
                if ((char > 31) && (char < 127)) {
                    return true;
                }
            }
            return false;
        } catch (e) {
            _log_err('isPrintable', e);
            return false;
        }
    };

    this.isValidPointer = function (pt) {
        var _ptr = ptr(pt);
        var _range = Process.findRangeByAddress(_ptr);
        if (isDefined(_range)) {
            if (_range.protection.indexOf('r') !== -1) {
                try {
                    Memory.readPointer(_ptr);
                    return true;
                } catch (e) { }
            }
        }
        return false;
    };

    this.javaBacktrace = function () {
        return Java.use("android.util.Log")
            .getStackTraceString(Java.use("java.lang.Exception").$new());
    };

    this.javaExplorer = function (what) {
        if (typeof this['hook_context'] === 'undefined') {
            console.log('Explorer outside context scope');
            return null;
        } else {
            var handle;
            if (typeof what === 'number') {
                if (what >= 0) {
                    var hc = this['hook_context'];
                    var arg = hc['context'][what];
                    if (arg === null || typeof arg['handle'] === 'undefined') {
                        return null;
                    }
                    handle = arg['handle'];
                } else {
                    handle = this['hook_context']['java_handle'];
                }
            } else if (typeof what === 'object') {
                if (typeof what['handle_class'] !== 'undefined') {
                    var cl = Java.use(what['handle_class']);
                    handle = what['handle'];
                    if (typeof handle === 'string') {
                        handle = getDwarf().java_handlers[handle];
                        if (typeof handle === 'undefined') {
                            return null;
                        }
                    } else if (typeof handle === 'object') {
                        try {
                            handle = Java.cast(ptr(handle['$handle']), cl);
                        } catch (e) {
                            _log_err('javaExplorer', e + ' | ' + handle['$handle']);
                            return null;
                        }
                    } else {
                        try {
                            handle = Java.cast(ptr(handle), cl);
                        } catch (e) {
                            _log_err('javaExplorer', e + ' | ' + handle);
                            return null;
                        }
                    }
                    cl.$dispose();
                } else {
                    handle = what;
                }
            } else {
                console.log('Explorer handle not found');
                return {};
            }
            if (handle === null || typeof handle === 'undefined') {
                console.log('Explorer handle null');
                return {};
            }
            var ol;
            try {
                ol = Object.getOwnPropertyNames(handle.__proto__);
            } catch (e) {
                _log_err('javaExplorer-1', e);
                return null;
            }
            var clazz = '';
            if (typeof handle['$className'] !== 'undefined') {
                clazz = handle['$className'];
            }
            var ret = {
                'class': clazz,
                'data': {}
            };
            for (var o in ol) {
                var name = ol[o];
                try {
                    var t = typeof handle[name];
                    var value = '';
                    var overloads = [];
                    var sub_handle = null;
                    var sub_handle_class = '';

                    if (t === 'function') {
                        if (typeof handle[name].overloads !== 'undefined') {
                            var overloadCount = handle[name].overloads.length;
                            if (overloadCount > 0) {
                                for (var i in handle[name].overloads) {
                                    overloads.push({
                                        'args': handle[name].overloads[i].argumentTypes,
                                        'return': handle[name].overloads[i].returnType
                                    });
                                }
                            }
                        }
                    } else if (t === 'object') {
                        if (handle[name] !== null) {
                            sub_handle_class = handle[name]['$className'];
                        }

                        if (typeof handle[name]['$handle'] !== 'undefined' && handle[name]['$handle'] !== null) {
                            value = handle[name]['$handle'];
                            sub_handle = handle[name]['$handle'];
                        } else {
                            if (handle[name] !== null && handle[name]['value'] !== null) {
                                sub_handle_class = handle[name]['value']['$className'];
                            }

                            if (handle[name] !== null && handle[name]['value'] !== null &&
                                typeof handle[name]['value'] === 'object') {
                                if (typeof handle[name]['fieldReturnType'] !== 'undefined') {
                                    sub_handle = handle[name]['value'];
                                    if (typeof sub_handle['$handle'] !== 'undefined') {
                                        var pt = sub_handle['$handle'];
                                        getDwarf().java_handlers[pt] = sub_handle;
                                        sub_handle = pt;
                                        value = handle[name]['fieldReturnType']['className'];
                                        sub_handle_class = value;
                                    } else {
                                        t = handle[name]['fieldReturnType']['type'];
                                        sub_handle_class = handle[name]['fieldReturnType']['className'];

                                        if (handle[name]['fieldReturnType']['type'] !== 'pointer') {
                                            value = sub_handle_class;
                                        } else {
                                            if (handle[name]['value'] !== null) {
                                                value = handle[name]['value'].toString();
                                                t = typeof (value);
                                            }
                                        }
                                    }
                                } else if (handle[name]['value'] !== null) {
                                    value = handle[name]['value'].toString();
                                    t = typeof (value);
                                }
                            } else if (handle[name]['value'] !== null) {
                                t = typeof (handle[name]['value']);
                                value = handle[name]['value'].toString();
                            }
                        }
                    } else {
                        value = handle[name];
                    }

                    ret['data'][name] = {
                        'value': value,
                        'handle': sub_handle,
                        'handle_class': sub_handle_class,
                        'type': t,
                        'overloads': overloads
                    };
                } catch (e) {
                    _log_err('javaExplorer-2', e);
                }
            }
            return ret;
        }
    };

    this.log = function (what) {
        if(isDefined(what)) {
            loggedSend('log:::' + what);
        }
    };

    this.nativeBacktrace = function (ctx) {
        return Thread.backtrace(ctx, Backtracer.ACCURATE)
            .map(DebugSymbol.fromAddress);
    };

    this.memoryScan = function (start, size, pattern) {
        var result = [];
        try {
            result = api._internalMemoryScan(ptr(start), size, pattern);
        } catch (e) {
            _log_err('memoryScan', e);
        }
        loggedSend('memoryscan_result:::' + JSON.stringify(result));
    };

    this.memoryScanList = function (ranges, pattern) {
        ranges = JSON.parse(ranges);
        var result = [];
        for (var i = 0; i < ranges.length; i++) {
            try {
                result = result.concat(api._internalMemoryScan(ptr(ranges[i]['start']), ranges[i]['size'], pattern));
            } catch (e) {
                _log_err('memoryScanList', e);
            }
            if (result.length >= 100) {
                break;
            }
        }
        loggedSend('memoryscan_result:::' + JSON.stringify(result));
    };

    this.readString = function (pt, l) {
        try {
            pt = ptr(pt);
            var fstring = "";
            var length = -1;
            if (isNumber(l)) {
                length = l;
            }
            var range = Process.findRangeByAddress(pt);
            if (!isDefined(range)) {
                return "";
            }
            if (isString(range.protection) && range.protection.indexOf('r') === -1) {
                //Access violation
                return "";
            }
            var _np = new NativePointer(pt);
            if (!isDefined(_np)) {
                return "";
            }
            if (Process.platform === 'windows') {
                fstring = _np.readAnsiString(length);
            }
            if (isString(fstring) && (fstring.length === 0)) {
                fstring = _np.readCString(length);
            }
            if (isString(fstring) && (fstring.length === 0)) {
                fstring = _np.readUtf8String(length);
            }
            if (isString(fstring) && fstring.length) {
                for (var i = 0; i < fstring.length; i++) {
                    if (!api.isPrintable(fstring.charCodeAt(i))) {
                        fstring = null;
                        break;
                    }
                }
            }
            if (fstring !== null && isString(fstring) && fstring.length) {
                return fstring;
            }
            else {
                return "";
            }
        } catch (e) {
            _log_err('readString', e);
            return "";
        }
    };

    this.readBytes = function (pt, l) {
        try {
            pt = ptr(pt);
            return pt.readByteArray(l);
        } catch (e) {
            _log_err('readBytes', e);
            return [];
        }
    };

    this.readPointer = function (pt) {
        try {
            return Memory.readPointer(ptr(pt));
        } catch (e) {
            _log_err('readPointer', e);
            return ptr(0x0)
        }
    };

    this.releaseFromJs = function (tid) {
        send('release_js:::' + tid);
    };

    this.removeWatcher = function (pt) {
        pt = ptr(pt);
        var watcher = getDwarf().memory_watchers[pt];
        if (typeof watcher !== 'undefined') {
            watcher.restore();
            if (Process.platform === 'windows') {
                MemoryAccessMonitor.disable();
                getDwarf().memory_addresses = getDwarf().memory_addresses.filter(function (value, index, arr) {
                    return parseInt(value.base, 16) !== pt;
                });
            }
            delete getDwarf().memory_watchers[pt];
            loggedSend('watcher_removed:::' + pt);
            return true;
        }
        return false;
    };

    this.restart = function () {
        if (Java.available) {
            Java.performNow(function () {
                var Intent = Java.use('android.content.Intent');
                var ActivityThread = Java.use('android.app.ActivityThread');
                var Context = Java.use('android.content.Context');

                var ctx = Java.cast(ActivityThread.currentApplication().getApplicationContext(), Context);
                var intent = ctx.getPackageManager().getLaunchIntentForPackage(
                    ctx.getPackageName());
                intent.addFlags(Intent.FLAG_ACTIVITY_CLEAR_TOP['value']);
                intent.addFlags(Intent.FLAG_ACTIVITY_NEW_TASK['value']);
                intent.addFlags(Intent.FLAG_ACTIVITY_CLEAR_TASK['value']);
                ctx.startActivity(intent);

                Intent.$dispose();
                ActivityThread.$dispose();
                Context.$dispose();
            });
        }
    };

    this.resume = function () {
        if (!getDwarf().proc_resumed) {
            getDwarf().proc_resumed = true;
            loggedSend('resume:::0');
        } else {
            console.log('Error: Process already resumed');
        }
    };

    this.setData = function (key, data) {
        if (typeof key !== 'string' && key.length < 1) {
            return;
        }

        if (data.constructor.name === 'ArrayBuffer') {
            loggedSend('set_data:::' + key, data)
        } else {
            if (typeof data === 'object') {
                data = JSON.stringify(data, null, 4);
            }
            loggedSend('set_data:::' + key + ':::' + data)
        }
    };

    this.setHookCondition = function (pt, w) {
        try {
            var hook = null;
            try {
                hook = getDwarf().hooks[getDwarf()._dethumbify(pt)];
            } catch (e) {
                _log_err('setHookCondition', e);
            }

            if (typeof hook === 'undefined' || hook === null) {
                hook = getDwarf().nativeOnLoads[pt];
            }

            hook.condition = w;
            return true;
        } catch (e) {
            _log_err('setHookCondition', e);
            return false;
        }
    };

    this.setHookLogic = function (pt, w) {
        try {
            var hook = null;
            try {
                hook = getDwarf().hooks[getDwarf()._dethumbify(pt)];
            } catch (e) {
                _log_err('setHookLogic', e);
            }

            if (typeof hook === 'undefined' || hook === null) {
                hook = getDwarf().nativeOnLoads[pt];
            }
            if (typeof hook === 'undefined' || hook === null) {
                return false;
            }
            if (w.startsWith('{')) {
                w = '(' + w + ')';
                w = eval(w);
            }
            hook.logic = w;
            return true;
        } catch (e) {
            _log_err('setHookLogic', e);
            return false;
        }
    };

    this.startJavaTracer = function (classes) {
        if (javaHelper !== null) {
            return javaHelper.startTrace(classes);
        }
        return false;
    };

    this.step = function (mode) {
        const arch = Process.arch;
        const isArm64 = arch === 'arm64';

        if (!isArm64 && arch !== 'x64') {
            console.log('step is not supported on current arch: ' + arch);
            return 1;
        }

        const tid = Process.getCurrentThreadId();
        const hook_context = getDwarf().hook_contexts[tid];

        if (!isDefined(hook_context) || !isDefined(hook_context.context) || !isDefined(hook_context.context.pc)) {
            console.log('cant step without a native context in current thread');
            return 1;
        }

        if (typeof mode === 'undefined') {
            mode = null;
        }

        var stepInfo = getDwarf().step_info[tid];
        if (isDefined(stepInfo)) {
            stepInfo.currentMode = mode;
        } else {
            const stepInfo = new StepInfo(tid);
            stepInfo.currentMode = mode;

            getDwarf().step_info[tid] = stepInfo;

            const initialContextAddress = ptr(parseInt(hook_context.context.pc));

            // prevent re-attach to hook if needed
            const hook = getDwarf().hooks[initialContextAddress];
            if (isDefined(hook)) {
                hook.interceptor = null;
                stepInfo.hookBackup = new Hook().clone(hook);
                delete getDwarf().hooks[initialContextAddress];
            }

            // this will maybe be replaced in the future
            // when we start stepping, the first basic block is copied into frida space and executed there
            // we need to calculate when it is executed somehow
            var retCount = 0;
            var arm64BlockCount = 0;
            var firstInstructionExec = false;
            var firstBlockCallout = false;
            var calloutHandled = false;

            if (DEBUG) {
                _log('[' + tid + '] step: '  + 'attaching stalker')
            }
            Stalker.follow(tid, {
                transform: function (iterator) {
                    var instruction;

                    if (DEBUG) {
                        _log('[' + tid + '] step: '  + 'transform begin')
                    }

                    while ((instruction = iterator.next()) !== null) {
                        iterator.keep();

                        if (instruction.groups.indexOf('jump') < 0 && instruction.groups.indexOf('call') < 0) {
                            stepInfo.lastBlockInstruction = {groups: instruction.groups, address: instruction.address};
                        } else {
                            stepInfo.lastCallJumpInstruction = {groups: instruction.groups, address: instruction.address};
                        }

                        if (!calloutHandled) {
                            if (retCount > 4) {
                                if (isArm64 && arm64BlockCount < 2) {
                                    continue;
                                }

                                if (!firstInstructionExec) {
                                    if (DEBUG) {
                                        _log('[' + tid + '] step: '  + 'executing first instruction',
                                            instruction.address.toString(), instruction.toString());
                                    }

                                    stepInfo.initialContextAddress = initialContextAddress.add(instruction.size);
                                    firstInstructionExec = true;
                                    continue;
                                }

                                if (DEBUG) {
                                    _log('[' + tid + '] step: '  + 'executing first basic block instructions',
                                        instruction.address.toString(), instruction.toString());
                                }

                                calloutHandled = true;
                                firstBlockCallout = true;
                                iterator.putCallout(getDwarf()._stalkerCallout);
                            }

                            if (instruction.mnemonic === 'ret') {
                                retCount++;
                            }
                        } else {
                            if (DEBUG) {
                                _log('[' + tid + '] step: '  + 'executing instruction',
                                    instruction.address.toString(), instruction.toString());
                            }

                            iterator.putCallout(getDwarf()._stalkerCallout);
                        }
                    }

                    if (DEBUG) {
                        _log('[' + tid + '] step: '  + 'transform done')
                    }

                    if (stepInfo.terminated) {
                        getDwarf()._stopStep(stepInfo.tid);
                    }

                    if (retCount > 4 && isArm64) {
                        arm64BlockCount += 1;
                    }

                    if (firstBlockCallout) {
                        firstBlockCallout = false;
                    }
                }
            });
        }

        return 0;
    };

    this.stopJavaTracer = function () {
        if (javaHelper !== null) {
            return javaHelper.stopTrace();
        }
        return false;
    };

    this.updateModules = function () {
        var modules = api.enumerateModules();
        loggedSend('update_modules:::' + Process.getCurrentThreadId() + ':::' + JSON.stringify(modules));
    };

    this.updateRanges = function () {
        try {
            loggedSend('update_ranges:::' + Process.getCurrentThreadId() + ':::' +
                JSON.stringify(Process.enumerateRanges('---')))
        } catch (e) {
            _log_err('updateRanges', e);
        }
    };

    this.writeBytes = function (pt, what) {
        try {
            pt = ptr(pt);
            if (typeof what === 'string') {
                api.writeUtf8(pt, getDwarf()._hex2a(what));
            } else {
                Memory.writeByteArray(pt, what);
            }
            return true;
        } catch (e) {
            _log_err('writeBytes', e);
            return false;
        }
    };

    this.writeUtf8 = function (pt, str) {
        try {
            pt = ptr(pt);
            Memory.writeUtf8String(pt, str);
            return true;
        } catch (e) {
            _log_err('writeUtf8', e);
            return false;
        }
    };

    this.parseElf = function (path) {
        try {
            return new ELF_File(path);
        } catch (e) {
            _log_err('parseElf', e.toString());
            return {};
        }
    };

    this.getInitArrayPtrs = function (path) {
        if (!isString(path)) {
            _log_err('invalid argument');
            return {};
        }
        var elffile = new ELF_File(path);
        if (isDefined(elffile) && isDefined(elffile.sectionheaders)) {
            var base = parseInt(Process.findModuleByName(path.substring(path.lastIndexOf('/') + 1))['base'], 16);
            if (isDefined(base) && isDefined(elffile.sectionheaders) && elffile.sectionheaders.length) {
                for (var i = 0; i < elffile.sectionheaders.length; i++) {
                    if (elffile.sectionheaders[i].name === '.init_array') {
                        if (isDefined(elffile.sectionheaders[i].data) && elffile.sectionheaders[i].data.length) {
                            return JSON.stringify(elffile.sectionheaders[i].data);
                        }
                    }
                }
            }
        }
        return {};
    }
}

function DwarfFs() {
    var p = api.findExport('fclose');
    if (p !== null && !p.isNull()) {
        this.fclose = new NativeFunction(p, 'int', ['pointer']);
    }
    p = api.findExport('fcntl');
    if (p !== null && !p.isNull()) {
        this.fcntl = new NativeFunction(p, 'int', ['int', 'int', 'int']);
    }
    p = api.findExport('fgets');
    if (p !== null && !p.isNull()) {
        this.fgets = new NativeFunction(p, 'int', ['pointer', 'int', 'pointer']);
    }
    p = api.findExport('fileno');
    if (p !== null && !p.isNull()) {
        this.fileno = new NativeFunction(p, 'int', ['pointer']);
    }
    p = api.findExport('fseek');
    if (p !== null && !p.isNull()) {
        this.fseek = new NativeFunction(p, 'int', ['pointer', 'int', 'int']);
    }
    p = api.findExport('fread');
    if (p !== null && !p.isNull()) {
        this.fread = new NativeFunction(p, 'uint32', ['pointer', 'uint32', 'uint32', 'pointer']);
    }
    p = api.findExport('fputs');
    if (p !== null && !p.isNull()) {
        this.fputs = new NativeFunction(p, 'int', ['pointer', 'pointer']);
    }
    p = api.findExport('getline');
    if (p !== null && !p.isNull()) {
        this.getline = new NativeFunction(p, 'int', ['pointer', 'pointer', 'pointer']);
    }
    p = api.findExport('pclose');
    if (p !== null && !p.isNull()) {
        this.pclose = new NativeFunction(p, 'int', ['pointer']);
    }
    p = api.findExport('fopen');
    if (p !== null && !p.isNull()) {
        this._fopen = new NativeFunction(p, 'pointer', ['pointer', 'pointer']);
    }
    p = api.findExport('popen');
    if (p !== null && !p.isNull()) {
        this._popen = new NativeFunction(p, 'pointer', ['pointer', 'pointer']);
    }

    this.allocateRw = function (size) {
        var pt = Memory.alloc(size);
        Memory.protect(pt, size, 'rw-');
        return pt;
    };

    this.allocateString = function (what) {
        return Memory.allocUtf8String(what);
    };

    this.fopen = function (filePath, perm) {
        var file_path_ptr = Memory.allocUtf8String(filePath);
        var p = Memory.allocUtf8String(perm);
        return this._fopen(file_path_ptr, p);
    };

    this.popen = function (filePath, perm) {
        var file_path_ptr = Memory.allocUtf8String(filePath);
        var p = Memory.allocUtf8String(perm);
        return this._popen(file_path_ptr, p);
    };

    this.readStringFromFile = function (filePath) {
        var fp = this.fopen(filePath, 'r');
        var ret = this.readStringFromFp(fp);
        this.fclose(fp);
        return ret;
    };

    this.readStringFromFp = function (fp) {
        var ret = "";
        if (fp !== null) {
            var buf = this.allocateRw(1024);
            while (ptr(this.fgets(buf, 1024, fp)) > ptr(0)) {
                ret += Memory.readUtf8String(buf);
            }
            return ret;
        }
        return ret;
    };

    this.writeStringToFile = function (filePath, content, append) {
        // use frida api
        if (typeof append === 'undefined') {
            append = false;
        }
        var f = new File(filePath, (append ? 'wa' : 'w'));
        f.write(content);
        f.flush();
        f.close();
    };
}

function Hook() {
    this.internalHook = false;
    this.onLoadHook = false;

    this.nativePtr = null;
    this.debugSymbol = null;

    this.javaClassMethod = null;

    this.module = '';
    this.moduleBase = 0x0;
    this.moduleEntry = 0x0;

    this.condition = null;
    this.logic = null;

    this.interceptor = null;
    this.javaOverloads = {};
    this.bytes = [];

    this.showDetails = true;

    this.options = {};

    this.clone = function (hook) {
        this.internalHook = hook.internalHook;
        this.onLoadHook = hook.onLoadHook;

        this.nativePtr = hook.nativePtr;
        this.debugSymbol = hook.debugSymbol;

        this.javaClassMethod = hook.javaClassMethod;

        this.module = hook.module;
        this.moduleBase = hook.moduleBase;
        this.moduleEntry = hook.moduleEntry;

        this.condition = hook.condition;
        this.logic = hook.logic;

        this.javaOverloads = hook.javaOverloads;

        this.postContextSetup = hook.postContextSetup;
        this.showDetails = hook.showDetails;

        this.options = hook.options;

        return this;
    }
}

function HookApi(api_funct, args) {
    this.api_funct = api_funct;
    this.args = args;

    this.result = null;
    this.consumed = false;
}

function HookContext(tid) {
    this.tid = tid;
    this.context = null;
    this.java_handle = null;

    this.api_queue = [];
}

function JavaHelper() {
    this.available = Java.available;
    this._java_classes = [];
    this._traced_classes = [];
    this._tracing = false;
    this._sdk = 0;

    this._apply_tracer_implementations = function (attach) {
        Java.performNow(function () {
            javaHelper._traced_classes.forEach(function (className) {
                try {
                    var clazz = Java.use(className);

                    // check if classMethod is hooked. If so, tracing is handled in the hook callback
                    var classMethod = className + '.$init';
                    if (typeof getDwarf().hooks[classMethod] === 'undefined') {
                        var overloadCount = clazz["$init"].overloads.length;
                        if (overloadCount > 0) {
                            for (var i = 0; i < overloadCount; i++) {
                                if (attach) {
                                    clazz["$init"].overloads[i].implementation =
                                        javaHelper.traceImplementation(className, '$init');
                                } else {
                                    clazz["$init"].overloads[i].implementation = null;
                                }
                            }
                        }
                    }

                    var methods = clazz.class.getDeclaredMethods();
                    var parsedMethods = [];
                    methods.forEach(function (method) {
                        parsedMethods.push(method.toString().replace(className + ".",
                            "TOKEN").match(/\sTOKEN(.*)\(/)[1]);
                    });
                    methods = getDwarf()._uniqueBy(parsedMethods, JSON.stringify);
                    methods.forEach(function (method) {
                        // same as ctor, check if method is hooked
                        // check if classMethod is hooked. If so, tracing is handled in the hook callback
                        var classMethod = className + '.' + method;
                        if (typeof getDwarf().hooks[classMethod] === 'undefined') {
                            var overloadCount = clazz[method].overloads.length;
                            if (overloadCount > 0) {
                                for (var i = 0; i < overloadCount; i++) {
                                    if (attach) {
                                        clazz[method].overloads[i].implementation =
                                            javaHelper.traceImplementation(className, method);
                                    } else {
                                        clazz[method].overloads[i].implementation = null;
                                    }
                                }
                            }
                        }
                    });

                    clazz.$dispose();
                } catch (e) {
                    _log_err('JavaHelper.startTrace', e);
                }
            });
        });
    };

    this._hook_in_jvm = function (className, method, shouldBreak, implementation, restore, internal) {
        var handler = null;

        internal = internal || false;

        try {
            handler = Java.use(className);
        } catch (err) {
            try {
                className = className + '.' + method;
                method = '$init';
                handler = Java.use(className);
            } catch (err) { }

            _log_err('JavaHelper.hook', err);
            if (handler === null) {
                return;
            }
        }

        try {
            if (handler == null || typeof handler[method] === 'undefined') {
                return;
            }
        } catch (e) {
            // catching here not supported overload error from frida
            _log_err('JavaHelper.hook', e);
            return;
        }

        var overloadCount = handler[method].overloads.length;
        var classMethod = className + '.' + method;

        if (overloadCount > 0) {
            var hook;
            if (!restore) {
                if (!internal) {
                    loggedSend('hook_java_callback:::' + classMethod);
                }
                hook = new Hook();
                hook.javaClassMethod = classMethod;
                hook.javaOverloads = [];
                hook.internalHook = internal;
                getDwarf().hooks[classMethod] = hook;
            }

            for (var i = 0; i < overloadCount; i++) {
                var impl = null;
                if (!restore) {
                    var mArgs = handler[method].overloads[i].argumentTypes;
                    hook.javaOverloads[mArgs.length] = mArgs;
                    impl = javaHelper.hookImplementation(className, method, hook, shouldBreak, implementation,
                        handler[method].overloads[i]);
                }
                handler[method].overloads[i].implementation = impl;
            }
        }

        handler.$dispose();
    };

    this._initialize = function () {
        Java.performNow(function () {
            javaHelper._sdk = Java.use('android.os.Build$VERSION')['SDK_INT']['value'];
            if (DEBUG) {
                _log('[' + Process.getCurrentThreadId() + '] ' +
                    'initializing javaHelper with sdk: ' + javaHelper._sdk);
            }

            if (SPAWNED && BREAK_START) {
                if (javaHelper._sdk >= 23) {
                    // attach to commonInit for init debugging
                    javaHelper._hook_in_jvm('com.android.internal.os.RuntimeInit',
                        'commonInit', true, null, false, true);
                } else {
                    javaHelper._hook_in_jvm('android.app.Application', 'onCreate',
                        true, null, false, true);
                }
            }

            // attach to ClassLoader to notify for new loaded class
            var handler = Java.use('java.lang.ClassLoader');
            var overload = handler.loadClass.overload('java.lang.String', 'boolean');
            overload.implementation = function (clazz, resolve) {
                if (javaHelper !== null && javaHelper._java_classes.indexOf(clazz) === -1) {
                    javaHelper._java_classes.push(clazz);
                    loggedSend('class_loader_loading_class:::' + Process.getCurrentThreadId() + ':::' + clazz);

                    var hook = getDwarf().javaOnLoads[clazz];
                    if (typeof hook !== 'undefined') {
                        loggedSend("java_on_load_callback:::" + clazz + ':::' + Process.getCurrentThreadId());
                        getDwarf()._onHook(REASON_HOOK, clazz, {}, hook, this);
                    }
                }
                return overload.call(this, clazz, resolve);
            };
        });
    };

    this.getApplicationContext = function () {
        if (!this.available) {
            return;
        }

        var ActivityThread = Java.use('android.app.ActivityThread');
        var Context = Java.use('android.content.Context');

        var context = Java.cast(ActivityThread.currentApplication().getApplicationContext(), Context);

        ActivityThread.$dispose();
        Context.$dispose();

        return context;
    };

    this.hook = function (className, method, shouldBreak, implementation, restore, internal) {
        Java.performNow(function () {
            javaHelper._hook_in_jvm(className, method, shouldBreak, implementation, restore, internal);
        });
    };

    this.hookImplementation = function (className, method, hook, shouldBreak, implementation, overload) {
        return function () {
            var classMethod = className + '.' + method;
            var args = arguments;
            var types = hook.javaOverloads[args.length];
            var newArgs = {};
            for (var i = 0; i < args.length; i++) {
                var value = '';
                if (args[i] === null || typeof args[i] === 'undefined') {
                    value = 'null';
                } else {
                    if (typeof args[i] === 'object') {
                        value = JSON.stringify(args[i]);
                        if (types[i]['className'] === '[B') {
                            value += ' (' + Java.use('java.lang.String').$new(args[i]) + ")";
                        }
                    } else {
                        value = args[i].toString();
                    }
                }
                newArgs[i] = {
                    arg: value,
                    name: types[i]['name'],
                    handle: args[i],
                    className: types[i]['className'],
                }
            }

            // check if clazz is traced
            if (javaHelper._traced_classes.indexOf(classMethod) >= 0) {
                // call trace implementation
                javaHelper.traceImplementation(classMethod).apply(this, arguments);
            }

            if (typeof implementation === 'function') {
                var result = implementation.call(this, args);
            }
            if (shouldBreak) {
                getDwarf()._onHook(REASON_HOOK, classMethod, newArgs, hook, this);
            }
            if (typeof result === 'undefined') {
                return overload.apply(this, args);
            } else {
                return result;
            }
        };
    };

    this.startTrace = function (classes) {
        if (!javaHelper.available || javaHelper._tracing) {
            return false;
        }

        javaHelper._tracing = true;
        javaHelper._traced_classes = classes;
        javaHelper._apply_tracer_implementations(true);

        return true;
    };

    this.stopTrace = function () {
        if (!javaHelper.available || !javaHelper._tracing) {
            return false;
        }

        javaHelper._tracing = false;
        javaHelper._apply_tracer_implementations(true);

        return true;
    };

    this.traceImplementation = function (className, method) {
        return function () {
            var classMethod = className + '.' + method;
            loggedSend('java_trace:::enter:::' + classMethod + ':::' + JSON.stringify(arguments));
            var ret = this[method].apply(this, arguments);
            var traceRet = ret;
            if (typeof traceRet === 'object') {
                traceRet = JSON.stringify(ret);
            } else if (typeof traceRet === 'undefined') {
                traceRet = "";
            }
            loggedSend('java_trace:::leave:::' + classMethod + ':::' + traceRet);
            return ret;
        }
    }
}

function MemoryWatcher(address, perm, flags) {
    this.address = address;
    this.debugSymbol = DebugSymbol.fromAddress(address);
    this.flags = flags;
    this.original_permissions = perm;
    var _this = this;

    this.watch = function () {
        var perm = '';
        if (_this.flags & MEMORY_ACCESS_READ) {
            perm += '-';
        } else {
            perm += _this.original_permissions[0];
        }
        if (_this.flags & MEMORY_ACCESS_WRITE) {
            perm += '-';
        } else {
            perm += _this.original_permissions[1];
        }
        if (_this.flags & MEMORY_ACCESS_EXECUTE) {
            perm += '-';
        } else {
            if (_this.original_permissions[2] === 'x') {
                perm += 'x';
            } else {
                perm += '-';
            }
        }
        Memory.protect(_this.address, 1, perm);
    };

    this.restore = function () {
        Memory.protect(_this.address, 1, _this.original_permissions)
    };
}

function StepInfo(tid) {
    this.tid = tid;
    this.context = null;
    this.initialContextAddress = NULL;
    this.lastContextAddress = NULL;
    this.didFistJumpOut = false;
    this.hookBackup = null;
    this.terminated = false;
    this.currentMode = null;
    this.lastBlockInstruction = null;
    this.lastCallJumpInstruction = null;
}

rpc.exports = {
    api: function (tid, api_funct, args) {
        if (DEBUG) {
            _log('[' + tid + '] RPC-API: ' + api_funct + ' | ' +
                'args: ' + args + ' (' + Process.getCurrentThreadId() + ')');
        }

        if (typeof args === 'undefined' || args === null) {
            args = [];
        }

        if (Object.keys(getDwarf().hook_contexts).length > 0) {
            var hc = getDwarf().hook_contexts[tid];
            if (typeof hc !== 'undefined') {
                const hook_api = new HookApi(api_funct, args);
                hc.api_queue.push(hook_api);
                const start = Date.now();
                while (!hook_api.consumed) {
                    Thread.sleep(0.5);
                    if (DEBUG) {
                        _log('[' + tid + '] RPC-API: ' + api_funct + ' waiting for api result');
                    }
                    if (Date.now() - start > 3 * 1000) {
                        hook_api.result = '';
                        break;
                    }
                }
                var ret = hook_api.result;
                if (DEBUG) {
                    _log('[' + tid + '] RPC-API: ' + api_funct + ' api result: ' + ret);
                }
                return ret;
            }
        }

        return api[api_funct].apply(this, args)
    },
    init: function (break_start, debug, spawned) {
        BREAK_START = break_start;
        DEBUG = debug;
        SPAWNED = spawned;

        getDwarf().start();
        getDwarf()._sendInfos(REASON_SET_INITIAL_CONTEXT, null, null);
    },
    debugdwarfjs: function () {
        return JSON.stringify(getDwarf());
    },
    hooks: function () {
        return JSON.stringify(getDwarf().hooks);
    },
    javaonloads: function () {
        return JSON.stringify(getDwarf().javaOnLoads);
    },
    keywords: function() {
        const map = [];
        Object.getOwnPropertyNames(global).forEach(function (name) {
            map.push(name);

            // second level
            if (typeof global[name] !== 'undefined') {
                Object.getOwnPropertyNames(global[name]).forEach(function (sec_name) {
                    map.push(sec_name);
                });
            }
        });
        return getDwarf()._uniqueBy(map, JSON.stringify);
    },
    nativeonloads: function () {
        return JSON.stringify(getDwarf().nativeOnLoads);
    },
    reload: function() {
        getDwarf().initializeApi();
    },
    watchers: function () {
        return JSON.stringify(getDwarf().memory_watchers);
    }
};

var __log = console.log;
console.log = function () {
    const args = arguments;
    var to_log = null;
    Object.keys(args).forEach(function (argN) {
        var what = args[argN];
        if (what instanceof ArrayBuffer) {
            what = hexdump(what);
            api.log(what);
        } else {
            if (what instanceof Object) {
                what = JSON.stringify(what, null, 2);
            }

            if (to_log === null) {
                to_log = what;
            } else {
                to_log += '\t' + what;
            }
        }
    });

    if (to_log !== null) {
        api.log(to_log);
    }
};
var _log = function () {
    const date = new Date();
    const now = date.getHourMinuteSecond();
    const args = arguments;
    var to_log = '';
    Object.keys(args).forEach(function (argN) {
        var what = args[argN];

        if (what instanceof ArrayBuffer) {
            __log(hexdump(what))
        } else if (what instanceof Object) {
            what = JSON.stringify(what, null, 2);
        }

        if (to_log !== '') {
            to_log += '\t';
        }
        to_log += what;
    });

    if (to_log !== '') {
        __log(now + ' ' + to_log);
    }
};
var _log_err = function (tag, err) {
    _log('[ERROR-' + tag + '] ' + err);
};

var wrappedInterceptor = Interceptor;
var InterceptorWrapper = function () {
    const _getOption = function (options, key, def) {
        var ret = options[key];
        if (typeof ret !== 'undefined') {
            return ret;
        }
        return def;
    };
    this.attach = function (pt, logic, options) {
        try {
            options = options || {};

            var hook;
            var dethumbedPtr;
            if (pt instanceof Hook) {
                hook = pt;
                dethumbedPtr = getDwarf()._dethumbify(hook.nativePtr);
                options = hook.options;
                if (typeof logic === 'undefined' && hook.logic !== null) {
                    logic = hook.logic;
                }
            } else {
                dethumbedPtr = getDwarf()._dethumbify(ptr(pt));
                hook = getDwarf().hooks[dethumbedPtr];
                if (typeof hook === 'undefined') {
                    hook = new Hook();
                    hook.nativePtr = ptr(pt);
                    hook.debugSymbol = DebugSymbol.fromAddress(hook.nativePtr)
                } else {
                    pt = hook;
                }
                hook.logic = logic;
            }

            var internal = _getOption(options, '_internal', false);
            var showDetails = _getOption(options, 'details', true);

            hook.internalHook = internal;
            hook.showDetails = showDetails;
            hook.options = options;

            // we will send this for range class and avoid showing frida trampolines when dumping ranges
            hook.bytes = getDwarf()._ba2hex(Memory.readByteArray(dethumbedPtr, Process.pointerSize * 2));

            if (typeof logic === 'function') {
                hook.interceptor = Interceptor.attach(hook.nativePtr, function (args) {
                    this.detach = hook.interceptor.detach;
                    var result = hook.logic.call(this, args);
                    if (typeof result === 'undefined' || (typeof result === 'number' && result >= 0)) {
                        getDwarf()._onHook(REASON_HOOK, hook.nativePtr, this.context, hook, null);
                    }
                });
            } else if (typeof logic === 'object') {
                hook.interceptor = Interceptor.attach(hook.nativePtr, {
                    onEnter: function (args) {
                        var result = 0;

                        if (typeof logic['onEnter'] !== 'undefined') {
                            this.detach = hook.interceptor.detach;
                            result = hook.logic['onEnter'].call(this, args);
                        }
                        if (typeof result === 'undefined' || (typeof result === 'number' && result >= 0)) {
                            getDwarf()._onHook(REASON_HOOK, hook.nativePtr, this.context, hook, null);
                        }
                    },
                    onLeave: function (retval) {
                        if (typeof logic['onLeave'] !== 'undefined') {
                            this.detach = hook.interceptor.detach;
                            hook.logic['onLeave'].call(this, retval);
                        }
                    }
                });
            } else {
                hook.interceptor = Interceptor.attach(hook.nativePtr, function (args) {
                    getDwarf()._onHook(REASON_HOOK, hook.nativePtr, this.context, hook, null);
                });
            }

            var _logic = hook.logic;
            if (typeof _logic !== 'undefined') {
                if (_logic.constructor.name === 'Object') {
                    _logic = '{\n';
                    if (typeof hook.logic['onEnter'] !== 'undefined') {
                        _logic += '    onEnter: ' + hook.logic['onEnter'];
                    }
                    if (typeof hook.logic['onLeave'] !== 'undefined') {
                        if (_logic !== '') {
                            _logic += ',\n'
                        }
                        _logic += '    onLeave: ' + hook.logic['onLeave'] + '\n';
                    }
                    _logic += '}';
                }
            } else {
                logic = ''
            }

            if (!(pt instanceof Hook)) {
                try {
                    getDwarf().hooks[dethumbedPtr] = hook;
                    loggedSend('hook_native_callback:::' +
                        getDwarf()._dethumbify(hook.nativePtr) + ':::' +
                        getDwarf()._ba2hex(hook.bytes) + ':::' +
                        _logic + ':::' + hook.condition + ':::' + hook.internalHook + ':::' +
                        JSON.stringify(hook.debugSymbol)
                    );
                } catch (e) {
                    _log_err('InterceptorWrapper.attach', e);
                    return false;
                }
            }
            return true;
        } catch (e) {
            _log_err('InterceptorWrapper.attach', e);
            return false;
        }
    };
    this._attach = function (pt, cb) {
        return Interceptor._attach(pt, cb);
    };
    this.detachAll = function () {
        for (var hook in getDwarf().hooks) {
            api.deleteHook(hook);
        }
        return Interceptor.detachAll();
    };
    this.flush = function () {
        return Interceptor.flush();
    };
    this._replace = function (pt, nc, ret, args) {
        return Interceptor._replace(pt, nc, ret, args);
    };
    this.replace = function (pt, nc, ret, args) {
        return Interceptor.replace(pt, nc, ret, args);
    };
    this.revert = function (target) {
        return Interceptor.revert(target);
    };
};
const DwarfInterceptor = new InterceptorWrapper();

const wrappedThread = Thread;
const ThreadWrapper = function () {
    this._onCreateCallback = null;

    // attempt to retrieve pthread_create
    this.pthread_create_ptr = Module.findExportByName(null, 'pthread_create');
    if (this.pthread_create_ptr != null && !this.pthread_create_ptr.isNull()) {
        this.pthread_create = new NativeFunction(this.pthread_create_ptr,
            'int', ['pointer', 'pointer', 'pointer', 'pointer']);
        this.handler = null;
        this.handler_fn = null;
    }

    // called at the right moment from the loading chain
    this._init = function () {
        // check if pthread create has been declared
        if (typeof this.pthread_create !== 'undefined') {
            // allocate space for a fake handler which we intercept to run the callback
            this.handler = Memory.alloc(Process.pointerSize);
            // set permissions
            Memory.protect(this.handler, Process.pointerSize, 'rwx');
            if (Process.arch === 'arm64') {
                // arm64 require some fake code to get a trampoline from frida
                Memory.writeByteArray(this.handler, [0xE1, 0x03, 0x01, 0xAA, 0xC0, 0x03, 0x5F, 0xD6]);
            }
            // hook the fake handler
            Interceptor.replace(this.handler, new NativeCallback(function () {
                // null check for handler function
                if (DwarfThread.handler_fn !== null) {
                    // invoke callback
                    var ret = DwarfThread.handler_fn.apply(this);
                    // reset callback (unsafe asf... but we don't care)
                    DwarfThread.handler_fn = null;
                    // return result
                    return ret;
                }
                return 0;
            }, 'int', []));
            // replace pthread_create for fun and profit
            Interceptor.attach(this.pthread_create_ptr, function (args) {
                loggedSend('new_thread:::' + Process.getCurrentThreadId() + ':::' + args[2]);
                if (DwarfThread._onCreateCallback !== null &&
                    typeof DwarfThread._onCreateCallback === 'function') {
                    DwarfThread._onCreateCallback(args[2]);
                }
            });
        }
    };

    this.backtrace = function (context, backtracer) {
        return wrappedThread.backtrace(context, backtracer);
    };

    this.new = function (fn) {
        // check if pthread_create is defined
        if (typeof DwarfThread.pthread_create === 'undefined') {
            return 1;
        }

        // check if fn is a valid function
        if (typeof fn !== 'function') {
            return 2;
        }

        // alocate space for struct pthread_t
        var pthread_t = Memory.alloc(Process.pointerSize);
        // set necessary permissions
        Memory.protect(pthread_t, Process.pointerSize, 'rwx');
        // store the function into thread object
        DwarfThread.handler_fn = fn;
        // spawn the thread
        return DwarfThread.pthread_create(pthread_t, ptr(0), DwarfThread.handler, ptr(0));
    };

    this.sleep = function (delay) {
        wrappedThread.sleep(delay);
    };

    // set a callback for thread creation
    this.onCreate = function (callback) {
        DwarfThread._onCreateCallback = callback;
    };

    this._init();
};
const DwarfThread = new ThreadWrapper();

var loggedSend = function (w, p) {
    if (DEBUG) {
        _log('[' + Process.getCurrentThreadId() + '] sending data to py side | ' + w);
    }

    return send(w, p);
};

/*
    http://man7.org/linux/man-pages/man5/elf.5.html

    #define EI_NIDENT 16

    typedef struct {
        unsigned char e_ident[EI_NIDENT];
        uint16_t      e_type;
        uint16_t      e_machine;
        uint32_t      e_version;
        ElfN_Addr     e_entry;
        ElfN_Off      e_phoff;
        ElfN_Off      e_shoff;
        uint32_t      e_flags;
        uint16_t      e_ehsize;
        uint16_t      e_phentsize;
        uint16_t      e_phnum;
        uint16_t      e_shentsize;
        uint16_t      e_shnum;
        uint16_t      e_shstrndx;
    } ElfN_Ehdr;

    typedef struct {                typedef struct {
        uint32_t   p_type;              uint32_t   p_type;
        Elf32_Off  p_offset;            uint32_t   p_flags;
        Elf32_Addr p_vaddr;             Elf64_Off  p_offset;
        Elf32_Addr p_paddr;             Elf64_Addr p_vaddr;
        uint32_t   p_filesz;            Elf64_Addr p_paddr;
        uint32_t   p_memsz;             uint64_t   p_filesz;
        uint32_t   p_flags;             uint64_t   p_memsz;
        uint32_t   p_align;             uint64_t   p_align;
    } Elf32_Phdr;                   } Elf64_Phdr;

    typedef struct {                typedef struct {
        uint32_t   sh_name;             uint32_t   sh_name;
        uint32_t   sh_type;             uint32_t   sh_type;
        uint32_t   sh_flags;            uint64_t   sh_flags;
        Elf32_Addr sh_addr;             Elf64_Addr sh_addr;
        Elf32_Off  sh_offset;           Elf64_Off  sh_offset;
        uint32_t   sh_size;             uint64_t   sh_size;
        uint32_t   sh_link;             uint32_t   sh_link;
        uint32_t   sh_info;             uint32_t   sh_info;
        uint32_t   sh_addralign;        uint64_t   sh_addralign;
        uint32_t   sh_entsize;          uint64_t   sh_entsize;
    } Elf32_Shdr;                   } Elf64_Shdr;
*/
var ELF_File = (function () {
    var ELF_Header = (function () {
        function ELF_Header(buffer) {
            this.e_ident = [];
            for (var i = 0; i < 0x10; i++) {
                this.e_ident.push(Memory.readU8(buffer.add(i)));
            }
            this.e_type = Memory.readU16(buffer.add(0x10));
            this.e_machine = Memory.readU16(buffer.add(0x12));
            this.e_version = Memory.readU32(buffer.add(0x14));

            var pos = 0;
            if (this.e_ident[4] === 1) { // ELFCLASS32
                this.e_entry = Memory.readU32(buffer.add(0x18));
                this.e_phoff = Memory.readU32(buffer.add(0x1c));
                this.e_shoff = Memory.readU32(buffer.add(0x20));
                pos = 0x24;
            } else if (this.e_ident[4] === 2) { //ELFCLASS64
                this.e_entry = Memory.readU64(buffer.add(0x18)).toNumber();
                this.e_phoff = Memory.readU64(buffer.add(0x20)).toNumber();
                this.e_shoff = Memory.readU64(buffer.add(0x28)).toNumber();
                pos = 0x30;
            } else {
                return null;
            }

            this.e_flags = Memory.readU32(buffer.add(pos));
            this.e_ehsize = Memory.readU16(buffer.add(pos + 0x4));
            this.e_phentsize = Memory.readU16(buffer.add(pos + 0x6));
            this.e_phnum = Memory.readU16(buffer.add(pos + 0x8));
            this.e_shentsize = Memory.readU16(buffer.add(pos + 0xa));
            this.e_shnum = Memory.readU16(buffer.add(pos + 0xc));
            this.e_shstrndx = Memory.readU16(buffer.add(pos + 0xe));

            ELF_Header.prototype.toString = function () {
                var str = [];
                str.push("e_type: 0x" + this.e_type.toString(16));
                str.push("e_machine: 0x" + this.e_machine.toString(16));
                str.push("e_version: 0x" + this.e_version.toString(16));
                str.push("e_entry: 0x" + this.e_entry.toString(16));
                str.push("e_phoff: 0x" + this.e_phoff.toString(16));
                str.push("e_shoff: 0x" + this.e_shoff.toString(16));
                str.push("e_flags: 0x" + this.e_flags.toString(16));
                str.push("e_ehsize: 0x" + this.e_ehsize.toString(16));
                str.push("e_phentsize: 0x" + this.e_phentsize.toString(16));
                str.push("e_phnum: 0x" + this.e_phnum.toString(16));
                str.push("e_shentsize: 0x" + this.e_shentsize.toString(16));
                str.push("e_shnum: 0x" + this.e_shnum.toString(16));
                str.push("e_shstrndx: 0x" + this.e_shstrndx.toString(16));
                return str.join('\n');
            }
        }
        return ELF_Header;
    }());

    var ELF_ProgamHeader = (function () {
        function ELF_ProgamHeader(buffer, is64bit) {
            var PT_TYPE_NAME = {
                0: "NULL",
                1: "LOAD",
                2: "DYNAMIC",
                3: "INTERP",
                4: "NOTE",
                5: "SHLIB",
                6: "PHDR",
                0x60000000: "LOOS",
                0x6474e550: "PT_GNU_EH_FRAME",
                0x6474e551: "PT_GNU_STACK",
                0x6474e552: "PT_GNU_RELO",
                0x6fffffff: "HIOS",
                0x70000000: "LOPROC",
                0x7fffffff: "HIPROC"
            };
            this.p_type = Memory.readU32(buffer);
            if (!is64bit) {
                this.p_offset = Memory.readU32(buffer.add(0x4));
                this.p_vaddr = Memory.readU32(buffer.add(0x8));
                this.p_paddr = Memory.readU32(buffer.add(0xc));
                this.p_filesz = Memory.readU32(buffer.add(0x10));
                this.p_memsz = Memory.readU32(buffer.add(0x14));
                this.p_flags = Memory.readU32(buffer.add(0x18));
                this.p_align = Memory.readU32(buffer.add(0x1c));
            } else {
                this.p_flags = Memory.readU32(buffer.add(0x4));
                this.p_offset = Memory.readU64(buffer.add(0x8)).toNumber();
                this.p_vaddr = Memory.readU64(buffer.add(0x10)).toNumber();
                this.p_paddr = Memory.readU64(buffer.add(0x18)).toNumber();
                this.p_filesz = Memory.readU64(buffer.add(0x20)).toNumber();
                this.p_memsz = Memory.readU64(buffer.add(0x28)).toNumber();
                this.p_align = Memory.readU64(buffer.add(0x30)).toNumber();
            }

            ELF_ProgamHeader.prototype.toString = function () {
                var str = [];
                str.push("p_type: 0x" + this.p_type.toString(16) + " - " + PT_TYPE_NAME[this.p_type]);
                str.push("p_offset: 0x" + this.p_offset.toString(16));
                str.push("p_vaddr: 0x" + this.p_vaddr.toString(16));
                str.push("p_paddr: 0x" + this.p_paddr.toString(16));
                str.push("p_filesz: 0x" + this.p_filesz.toString(16));
                str.push("p_memsz: 0x" + this.p_memsz.toString(16));
                str.push("p_flags: 0x" + this.p_flags.toString(16));
                str.push("p_align: 0x" + this.p_align.toString(16));
                return str.join('\n');
            }
        }
        return ELF_ProgamHeader;
    }());

    var ELF_SectionHeader = (function () {
        function ELF_SectionHeader(buffer, is64bit) {
            var SH_TYPE_NAME = {
                0: "NULL",
                1: "PROGBITS",
                2: "SYMTAB",
                3: "STRTAB",
                4: "RELA",
                5: "HASH",
                6: "DYNAMIC",
                7: "NOTE",
                8: "NOBITS",
                9: "REL",
                10: "SHLIB",
                11: "DYNSYM",
                14: "INIT_ARRAY",
                15: "FINI_ARRAY",
                16: "PREINIT_ARRAY",
                17: "GROUP",
                18: "SYMTAB_SHNDX",
                19: "RELR",
                0x60000000: "LOOS",
                0x60000001: "ANDROID_REL",
                0x60000002: "ANDROID_RELA",
                0x6fff4c00: "LLVM_ORDTAB",
                0x6fff4c01: "LLVM_LINKER_OPTIONS",
                0x6fff4c02: "LLVM_CALL_GRAPH_PROFILE",
                0x6fff4c03: "LLVM_ADDRSIG",
                0x6fff4c04: "LLVM_DEPENDENT_LIBRARIES",
                0x6fffff00: "ANDROID_RELR",
                0x6ffffff5: "GNU_ATTRIBUTES",
                0x6fffffff: "GNU_VERSYM",
                0x6ffffff6: "GNU_HASH",
                0x6ffffffd: "GNU_VERDEF",
                0x6ffffffe: "GNU_VERNEED",
                0x70000000: "LOPROC",
                0x7fffffff: "HIPROC",
                0x80000000: "LOUSER",
                0xffffffff: "HIUSER"
            };
            this.name = "";
            this.sh_name = Memory.readU32(buffer.add(0x0));
            this.sh_type = Memory.readU32(buffer.add(0x4));
            if (!is64bit) {
                this.sh_flags = Memory.readU32(buffer.add(0x8));
                this.sh_addr = Memory.readU32(buffer.add(0xc));
                this.sh_offset = Memory.readU32(buffer.add(0x10));
                this.sh_size = Memory.readU32(buffer.add(0x14));
                this.sh_link = Memory.readU32(buffer.add(0x18));
                this.sh_info = Memory.readU32(buffer.add(0x1c));
                this.sh_addralign = Memory.readU32(buffer.add(0x20));
                this.sh_entsize = Memory.readU32(buffer.add(0x24));
            } else {
                this.sh_flags = Memory.readU64(buffer.add(0x8)).toNumber();
                this.sh_addr = Memory.readU64(buffer.add(0x10)).toNumber();
                this.sh_offset = Memory.readU64(buffer.add(0x18)).toNumber();
                this.sh_size = Memory.readU64(buffer.add(0x20)).toNumber();
                this.sh_link = Memory.readU32(buffer.add(0x28));
                this.sh_info = Memory.readU32(buffer.add(0x2c));
                this.sh_addralign = Memory.readU64(buffer.add(0x30)).toNumber();
                this.sh_entsize = Memory.readU64(buffer.add(0x38)).toNumber();
            }

            ELF_SectionHeader.prototype.toString = function () {
                var str = [];
                str.push("sh_name: 0x" + this.sh_name.toString(16) + " - " + this.name);
                str.push("sh_type: 0x" + this.sh_type.toString(16) + " - " + SH_TYPE_NAME[this.sh_type]);
                str.push("sh_flags: 0x" + this.sh_flags.toString(16));
                str.push("sh_addr: 0x" + this.sh_addr.toString(16));
                str.push("sh_offset: 0x" + this.sh_offset.toString(16));
                str.push("sh_size: 0x" + this.sh_size.toString(16));
                str.push("sh_link: 0x" + this.sh_link.toString(16));
                str.push("sh_info: 0x" + this.sh_info.toString(16));
                str.push("sh_addralign: 0x" + this.sh_addralign.toString(16));
                str.push("sh_entsize: 0x" + this.sh_entsize.toString(16));
                return str.join('\n');
            }
        }
        return ELF_SectionHeader;
    }());

    function ELF_File(path) {
        if (!isString(path)) {
            __log('No Path');
            return {};
        }
        this.header = null;
        this.sectionheaders = [];
        this.programheaders = [];
        this.is64bit = false;

        var _file = fs.fopen(path, 'r');
        if (_file.isNull()) {
            __log('failed to open file');
            return {};
        }

        var headerBuffer = fs.allocateRw(0x40);
        if (headerBuffer.isNull()) {
            __log('alloc failed');
            fs.fclose(_file);
            return {};
        }

        if (fs.fread(headerBuffer, 1, 0x40, _file) !== 0x40) {
            __log('failed to read');
            fs.fclose(_file);
            return {};
        }
        this.header = new ELF_Header(headerBuffer);

        if (this.header.e_ident[0] !== 0x7f || this.header.e_ident[1] !== 0x45 ||
            this.header.e_ident[2] !== 0x4c || this.header.e_ident[3] !== 0x46) {
            __log('no elf file');
            fs.fclose(_file);
            return {};
        }

        if (this.header.e_ident[6] !== 1) {
            fs.fclose(_file);
            __log('no elf file');
            return {};
        }

        if (this.header.e_version !== 1) {
            fs.fclose(_file);
            __log('no elf file');
            return {};
        }

        if (this.header.e_ident[4] === 0) {
            fs.fclose(_file);
            __log('no elf file');
            return {};
        } else if (this.header.e_ident[4] === 1) {
            this.is64bit = false;
        } else if (this.header.e_ident[4] === 2) {
            this.is64bit = true;
        }

        if (this.header.e_ident[5] === 0) {
            fs.fclose(_file);
            __log('no elf file');
            return {};
        } else if (this.header.e_ident[5] === 1) {
            this.endian = 'little';
        } else if (this.header.e_ident[5] === 2) {
            this.endian = 'big';
        }

        //get progheaders
        var progHeadersBuffer = fs.allocateRw(this.header.e_phnum * this.header.e_phentsize);
        if (progHeadersBuffer.isNull()) {
            __log('alloc failed');
            fs.fclose(_file);
            return {};
        }

        if (fs.fseek(_file, this.header.e_phoff, 0) !== 0) {
            __log('fseek failed');
            fs.fclose(_file);
            return {};
        }

        if (fs.fread(progHeadersBuffer, 1, this.header.e_phentsize * this.header.e_phnum, _file) !==
            (this.header.e_phentsize * this.header.e_phnum)) {
            __log('failed to read');
            fs.fclose(_file);
            return {};
        }

        for (var i = 0; i < this.header.e_phnum; i++) {
            this.programheaders.push(new ELF_ProgamHeader(progHeadersBuffer.add(this.header.e_phentsize * i), this.is64bit));
        }

        var strTableBuffer = fs.allocateRw(this.header.e_shentsize);
        if (strTableBuffer.isNull()) {
            __log('alloc failed');
            fs.fclose(_file);
            return {};
        }

        //get strtable
        if (fs.fseek(_file, this.header.e_shoff + this.header.e_shentsize * this.header.e_shstrndx, 0) !== 0) {
            __log('fseek failed');
            fs.fclose(_file);
            return {};
        }
        if (fs.fread(strTableBuffer, 1, this.header.e_shentsize, _file) !== this.header.e_shentsize) {
            __log('failed to read');
            fs.fclose(_file);
            return {};
        }
        var section = new ELF_SectionHeader(strTableBuffer, this.is64bit);

        if (fs.fseek(_file, section.sh_offset, 0) !== 0) {
            __log('fseek failed');
            fs.fclose(_file);
            return {};
        }

        var strSectionBuffer = fs.allocateRw(section.sh_size);
        if (strSectionBuffer.isNull()) {
            __log('alloc failed');
            fs.fclose(_file);
            return {};
        }

        if (fs.fread(strSectionBuffer, 1, section.sh_size, _file) !== section.sh_size) {
            __log('failed to read');
            fs.fclose(_file);
            return {};
        }

        var string_table = [];
        var pos = 0;
        while (pos < section.sh_size) {
            var str = Memory.readCString(strSectionBuffer.add(pos));
            if (str.length > 0) {
                string_table[pos] = str;
                pos += str.length + 1;
            } else {
                string_table[pos] = "";
                pos += 1;
            }
        }

        //get sesctions
        var sectionsBuffer = fs.allocateRw(this.header.e_shentsize * this.header.e_shnum);
        if (sectionsBuffer.isNull()) {
            __log('alloc failed');
            fs.fclose(_file);
            return {};
        }

        if (fs.fseek(_file, this.header.e_shoff, 0) !== 0) {
            __log('fseek failed');
            fs.fclose(_file);
            return {};
        }

        if (fs.fread(sectionsBuffer, 1, this.header.e_shentsize * this.header.e_shnum, _file) !== this.header.e_shentsize * this.header.e_shnum) {
            __log('failed to read');
            fs.fclose(_file);
            return {};
        }

        for (var i = 0; i < this.header.e_shnum; i++) {
            section = new ELF_SectionHeader(sectionsBuffer.add(this.header.e_shentsize * i), this.is64bit);
            section.name = Memory.readCString(strSectionBuffer.add(section.sh_name));

            if (section.name === '.init_array') {
                var initArrayBuffer = fs.allocateRw(section.sh_size);
                if (fs.fseek(_file, section.sh_offset, 0) !== 0) {
                    __log('fseek failed');
                    fs.fclose(_file);
                    return {};
                }
                if (fs.fread(initArrayBuffer, 1, section.sh_size, _file) !== section.sh_size) {
                    __log('failed to read');
                    fs.fclose(_file);
                    return {};
                }
                section.data = [];
                var size = 4;
                if (this.is64bit) {
                    size += 4;
                }
                for (var a = 0; a < section.sh_size; a += size) {
                    if (this.is64bit) {
                        section.data.push(Memory.readU64(initArrayBuffer.add(a)).toNumber());
                    } else {
                        section.data.push(Memory.readU32(initArrayBuffer.add(a)));
                    }
                }
            }
            //section.name = string_table[section.sh_name];

            //add to str_table
            /*if(section.sh_type == 3) { // STRTAB
                fs.fseek(_file, section.sh_offset, 0);
                buf2 = fs.allocateRw(section.sh_size);
                fs.fgets(buf2, section.sh_size, _file);
                var pos = 0;
                while(pos < section.sh_size) {
                    var str = Memory.readCString(buf2.add(pos));
                    if(str.length > 0) {
                        this.string_table.push(str);
                        pos += str.length + 1;
                    } else {
                        this.string_table.push("");
                        pos += 1;
                    }
                }
            }*/
            this.sectionheaders.push(section);
        }
        fs.fclose(_file);
    }
    return ELF_File;
}());<|MERGE_RESOLUTION|>--- conflicted
+++ resolved
@@ -93,11 +93,7 @@
     this.java_handlers = {};
     this.memory_watchers = {};
     this.memory_addresses = [];
-<<<<<<< HEAD
-=======
-    this.stalked_threads = {};
     this.step_info = {};
->>>>>>> a125b5bb
 
     // setup pc register
     this.procedure_call_register = null;
